--- conflicted
+++ resolved
@@ -38,19 +38,11 @@
 
     print("--- Updating '" + repo_path + "' ---")
     with shell.pushd(repo_path, dry_run=False, echo=False):
-<<<<<<< HEAD
-        shell.call(["git", "fetch"], echo=True)
-=======
         shell.call(["git", "fetch", "--recurse-submodules=yes"], echo=True)
->>>>>>> b120535d
 
         if should_clean:
             shell.call(['git', 'clean', '-fdx'],
                        echo=True)
-<<<<<<< HEAD
-            shell.call(['git', 'reset', '--hard', 'HEAD'],
-                       echo=True)
-=======
             shell.call(['git', 'submodule', 'foreach', '--recursive', 'git', 'clean', '-fdx'],
                        echo=True)
             shell.call(['git', 'submodule', 'foreach', '--recursive', 'git', 'reset', '--hard', 'HEAD'],
@@ -61,7 +53,6 @@
                 print("Please, commit your changes.")
                 print(status)
                 exit(1)
->>>>>>> b120535d
 
         if branch:
             status = shell.capture(['git', 'status', '--porcelain', '-uno'],
