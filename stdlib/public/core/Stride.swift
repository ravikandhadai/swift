--- conflicted
+++ resolved
@@ -16,11 +16,7 @@
   // FIXME: We'd like to name this type "Distance" but for
   // <rdar://problem/17619038>
   /// A type that can represent the distance between two values of `Self`.
-<<<<<<< HEAD
-  typealias Stride : SignedNumber
-=======
-  associatedtype Stride : SignedNumberType
->>>>>>> 5e11e3f7
+  associatedtype Stride : SignedNumber
 
   /// Returns a stride `x` such that `self.advancedBy(x)` approximates
   /// `other`.
