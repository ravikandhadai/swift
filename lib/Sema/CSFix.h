//===--- CSFix.h - Constraint Fixes ---------------------------------------===//
//
// This source file is part of the Swift.org open source project
//
// Copyright (c) 2014 - 2018 Apple Inc. and the Swift project authors
// Licensed under Apache License v2.0 with Runtime Library Exception
//
// See https://swift.org/LICENSE.txt for license information
// See https://swift.org/CONTRIBUTORS.txt for the list of Swift project authors
//
//===----------------------------------------------------------------------===//
//
// This file provides necessary abstractions for constraint fixes.
//
//===----------------------------------------------------------------------===//

#ifndef SWIFT_SEMA_CSFIX_H
#define SWIFT_SEMA_CSFIX_H

#include "swift/AST/Decl.h"
#include "swift/AST/Expr.h"
#include "swift/AST/Identifier.h"
#include "swift/AST/Type.h"
#include "swift/AST/Types.h"
#include "llvm/ADT/ArrayRef.h"
#include "llvm/ADT/SmallVector.h"
#include "llvm/Support/TrailingObjects.h"
#include <string>

namespace llvm {
class raw_ostream;
}

namespace swift {

class SourceManager;

namespace constraints {

class OverloadChoice;
class ConstraintSystem;
class ConstraintLocator;
class ConstraintLocatorBuilder;
class Solution;

/// Describes the kind of fix to apply to the given constraint before
/// visiting it.
enum class FixKind : uint8_t {
  /// Introduce a '!' to force an optional unwrap.
  ForceOptional,

  /// Unwrap an optional base when we have a member access.
  UnwrapOptionalBase,
  UnwrapOptionalBaseWithOptionalResult,

  /// Append 'as! T' to force a downcast to the specified type.
  ForceDowncast,

  /// Introduce a '&' to take the address of an lvalue.
  AddressOf,
  /// Remove extraneous use of `&`.
  RemoveAddressOf,

  /// Replace a coercion ('as') with a forced checked cast ('as!').
  CoerceToCheckedCast,

  /// Mark function type as explicitly '@escaping'.
  ExplicitlyEscaping,

  /// Arguments have labeling failures - missing/extraneous or incorrect
  /// labels attached to the, fix it by suggesting proper labels.
  RelabelArguments,

  /// Treat rvalue as lvalue
  TreatRValueAsLValue,

  /// Add a new conformance to the type to satisfy a requirement.
  AddConformance,

  /// Skip same-type generic requirement constraint,
  /// and assume that types are equal.
  SkipSameTypeRequirement,

  /// Skip superclass generic requirement constraint,
  /// and assume that types are related.
  SkipSuperclassRequirement,

  /// Fix up one of the sides of conversion to make it seem
  /// like the types are aligned.
  ContextualMismatch,

  /// Fix up the generic arguments of two types so they match each other.
  GenericArgumentsMismatch,

  /// Fix up @autoclosure argument to the @autoclosure parameter,
  /// to for a call to be able to foward it properly, since
  /// @autoclosure conversions are unsupported starting from
  /// Swift version 5.
  AutoClosureForwarding,

  /// Remove `!` or `?` because base is not an optional type.
  RemoveUnwrap,

  /// Add explicit `()` at the end of function or member to call it.
  InsertCall,

  /// Add '$' or '_' to refer to the property wrapper or storage instead
  /// of the wrapped property type.
  UsePropertyWrapper,

  /// Remove '$' or '_' to refer to the wrapped property type instead of
  /// the storage or property wrapper.
  UseWrappedValue,

  /// Instead of spelling out `subscript` directly, use subscript operator.
  UseSubscriptOperator,

  /// Requested name is not associated with a give base type,
  /// fix this issue by pretending that member exists and matches
  /// given arguments/result types exactly.
  DefineMemberBasedOnUse,

  /// Allow access to type member on instance or instance member on type
  AllowTypeOrInstanceMember,

  /// Allow expressions where 'mutating' method is only partially applied,
  /// which means either not applied at all e.g. `Foo.bar` or only `Self`
  /// is applied e.g. `foo.bar` or `Foo.bar(&foo)`.
  ///
  /// Allow expressions where initializer call (either `self.init` or
  /// `super.init`) is only partially applied.
  AllowInvalidPartialApplication,

  /// Non-required constructors may not be not inherited. Therefore when
  /// constructing a class object, either the metatype must be statically
  /// derived (rather than an arbitrary value of metatype type) or the
  /// referenced constructor must be required.
  AllowInvalidInitRef,

  /// Allow an invalid member access on a value of protocol type as if
  /// that protocol type were a generic constraint requiring conformance
  /// to that protocol.
  AllowMemberRefOnExistential,

  /// If there are fewer arguments than parameters, let's fix that up
  /// by adding new arguments to the list represented as type variables.
  AddMissingArguments,

  /// Allow single tuple closure parameter destructuring into N arguments.
  AllowClosureParameterDestructuring,

  /// If there is out-of-order argument, let's fix that by re-ordering.
  MoveOutOfOrderArgument,

  /// If there is a matching inaccessible member - allow it as if there
  /// no access control.
  AllowInaccessibleMember,

  /// Allow KeyPaths to use AnyObject as root type
  AllowAnyObjectKeyPathRoot,

  /// Using subscript references in the keypath requires that each
  /// of the index arguments to be Hashable.
  TreatKeyPathSubscriptIndexAsHashable,

  /// Allow an invalid reference to a member declaration as part
  /// of a key path component.
  AllowInvalidRefInKeyPath,

  /// Remove `return` or default last expression of single expression
  /// function to `Void` to conform to expected result type.
  RemoveReturn,

  /// Generic parameters could not be inferred and have to be explicitly
  /// specified in the source. This fix groups all of the missing arguments
  /// associated with single declaration.
  ExplicitlySpecifyGenericArguments,

  /// Skip any unhandled constructs that occur within a closure argument that
  /// matches up with a
  /// parameter that has a function builder.
  SkipUnhandledConstructInFunctionBuilder,

  /// Allow invalid reference to a member declared as `mutating`
  /// when base is an r-value type.
  AllowMutatingMemberOnRValueBase,

<<<<<<< HEAD
  /// Fix the type of the default argument
  DefaultArgumentTypeMismatch,
=======
  /// Allow a single tuple parameter to be matched with N arguments
  /// by forming all of the given arguments into a single tuple.
  AllowTupleSplatForSingleParameter,
>>>>>>> 9ff887b6
};

class ConstraintFix {
  ConstraintSystem &CS;
  FixKind Kind;
  ConstraintLocator *Locator;

  /// Determines whether this fix is simplify a warning which doesn't
  /// require immediate source changes.
  bool IsWarning;

public:
  ConstraintFix(ConstraintSystem &cs, FixKind kind, ConstraintLocator *locator,
                bool warning = false)
      : CS(cs), Kind(kind), Locator(locator), IsWarning(warning) {}

  virtual ~ConstraintFix();

  FixKind getKind() const { return Kind; }

  bool isWarning() const { return IsWarning; }

  virtual std::string getName() const = 0;

  /// Diagnose a failure associated with this fix given
  /// root expression and information from constraint system.
  virtual bool diagnose(Expr *root, bool asNote = false) const = 0;

  void print(llvm::raw_ostream &Out) const;

  LLVM_ATTRIBUTE_DEPRECATED(void dump() const
                              LLVM_ATTRIBUTE_USED,
                            "only for use within the debugger");

  /// Retrieve anchor expression associated with this fix.
  /// NOTE: such anchor comes directly from locator without
  /// any simplication attempts.
  Expr *getAnchor() const;
  ConstraintLocator *getLocator() const { return Locator; }

protected:
  ConstraintSystem &getConstraintSystem() const { return CS; }
};

/// Append 'as! T' to force a downcast to the specified type.
class ForceDowncast final : public ConstraintFix {
  Type DowncastTo;

  ForceDowncast(ConstraintSystem &cs, Type toType, ConstraintLocator *locator)
      : ConstraintFix(cs, FixKind::ForceDowncast, locator), DowncastTo(toType) {
  }

public:
  std::string getName() const override;
  bool diagnose(Expr *root, bool asNote = false) const override;

  static ForceDowncast *create(ConstraintSystem &cs, Type toType,
                               ConstraintLocator *locator);
};

/// Introduce a '!' to force an optional unwrap.
class ForceOptional final : public ConstraintFix {
  Type BaseType;
  Type UnwrappedType;
  ConstraintLocator *FullLocator;

  ForceOptional(ConstraintSystem &cs, Type baseType, Type unwrappedType,
                ConstraintLocator *simplifiedLocator,
                ConstraintLocator *fullLocator)
      : ConstraintFix(cs, FixKind::ForceOptional, simplifiedLocator),
        BaseType(baseType), UnwrappedType(unwrappedType),
        FullLocator(fullLocator) {
    assert(baseType && "Base type must not be null");
    assert(unwrappedType && "Unwrapped type must not be null");
  }

public:
  std::string getName() const override { return "force optional"; }

  bool diagnose(Expr *root, bool asNote = false) const override;

  static ForceOptional *create(ConstraintSystem &cs, Type baseType,
                               Type unwrappedType, ConstraintLocator *locator);
};

/// Unwrap an optional base when we have a member access.
class UnwrapOptionalBase final : public ConstraintFix {
  DeclName MemberName;

  UnwrapOptionalBase(ConstraintSystem &cs, FixKind kind, DeclName member,
                     ConstraintLocator *locator)
      : ConstraintFix(cs, kind, locator), MemberName(member) {
    assert(kind == FixKind::UnwrapOptionalBase ||
           kind == FixKind::UnwrapOptionalBaseWithOptionalResult);
  }

public:
  std::string getName() const override {
    return "unwrap optional base of member lookup";
  }

  bool diagnose(Expr *root, bool asNote = false) const override;

  static UnwrapOptionalBase *create(ConstraintSystem &cs, DeclName member,
                                    ConstraintLocator *locator);

  static UnwrapOptionalBase *
  createWithOptionalResult(ConstraintSystem &cs, DeclName member,
                           ConstraintLocator *locator);
};

/// Introduce a '&' to take the address of an lvalue.
class AddAddressOf final : public ConstraintFix {
  AddAddressOf(ConstraintSystem &cs, ConstraintLocator *locator)
      : ConstraintFix(cs, FixKind::AddressOf, locator) {}

public:
  std::string getName() const override { return "add address-of"; }

  bool diagnose(Expr *root, bool asNote = false) const override;

  static AddAddressOf *create(ConstraintSystem &cs, ConstraintLocator *locator);
};

// Treat rvalue as if it was an lvalue
class TreatRValueAsLValue final : public ConstraintFix {
  TreatRValueAsLValue(ConstraintSystem &cs, ConstraintLocator *locator)
      : ConstraintFix(cs, FixKind::TreatRValueAsLValue, locator) {}

public:
  std::string getName() const override { return "treat rvalue as lvalue"; }

  bool diagnose(Expr *root, bool asNote = false) const override;

  static TreatRValueAsLValue *create(ConstraintSystem &cs,
                                     ConstraintLocator *locator);
};


/// Replace a coercion ('as') with a forced checked cast ('as!').
class CoerceToCheckedCast final : public ConstraintFix {
  CoerceToCheckedCast(ConstraintSystem &cs, ConstraintLocator *locator)
      : ConstraintFix(cs, FixKind::CoerceToCheckedCast, locator) {}

public:
  std::string getName() const override { return "as to as!"; }

  bool diagnose(Expr *root, bool asNote = false) const override;

  static CoerceToCheckedCast *create(ConstraintSystem &cs,
                                     ConstraintLocator *locator);
};

/// Mark function type as explicitly '@escaping'.
class MarkExplicitlyEscaping final : public ConstraintFix {
  /// Sometimes function type has to be marked as '@escaping'
  /// to be converted to some other generic type.
  Type ConvertTo;

  MarkExplicitlyEscaping(ConstraintSystem &cs, ConstraintLocator *locator,
                         Type convertingTo = Type())
      : ConstraintFix(cs, FixKind::ExplicitlyEscaping, locator),
        ConvertTo(convertingTo) {}

public:
  std::string getName() const override { return "add @escaping"; }

  bool diagnose(Expr *root, bool asNote = false) const override;

  static MarkExplicitlyEscaping *create(ConstraintSystem &cs,
                                        ConstraintLocator *locator,
                                        Type convertingTo = Type());
};

/// Arguments have labeling failures - missing/extraneous or incorrect
/// labels attached to the, fix it by suggesting proper labels.
class RelabelArguments final
    : public ConstraintFix,
      private llvm::TrailingObjects<RelabelArguments, Identifier> {
  friend TrailingObjects;

  unsigned NumLabels;

  RelabelArguments(ConstraintSystem &cs,
                   llvm::ArrayRef<Identifier> correctLabels,
                   ConstraintLocator *locator)
      : ConstraintFix(cs, FixKind::RelabelArguments, locator),
        NumLabels(correctLabels.size()) {
    std::uninitialized_copy(correctLabels.begin(), correctLabels.end(),
                            getLabelsBuffer().begin());
  }

public:
  std::string getName() const override { return "re-label argument(s)"; }

  ArrayRef<Identifier> getLabels() const {
    return {getTrailingObjects<Identifier>(), NumLabels};
  }

  bool diagnose(Expr *root, bool asNote = false) const override;

  static RelabelArguments *create(ConstraintSystem &cs,
                                  llvm::ArrayRef<Identifier> correctLabels,
                                  ConstraintLocator *locator);

private:
  MutableArrayRef<Identifier> getLabelsBuffer() {
    return {getTrailingObjects<Identifier>(), NumLabels};
  }
};

/// Add a new conformance to the type to satisfy a requirement.
class MissingConformance final : public ConstraintFix {
  // Determines whether given protocol type comes from the context e.g.
  // assignment destination or argument comparison.
  bool IsContextual;

  Type NonConformingType;
  // This could either be a protocol or protocol composition.
  Type ProtocolType;

  MissingConformance(ConstraintSystem &cs, bool isContextual, Type type,
                     Type protocolType, ConstraintLocator *locator)
      : ConstraintFix(cs, FixKind::AddConformance, locator),
        IsContextual(isContextual), NonConformingType(type),
        ProtocolType(protocolType) {}

public:
  std::string getName() const override {
    return "add missing protocol conformance";
  }

  bool diagnose(Expr *root, bool asNote = false) const override;

  static MissingConformance *forRequirement(ConstraintSystem &cs, Type type,
                                            Type protocolType,
                                            ConstraintLocator *locator);

  static MissingConformance *forContextual(ConstraintSystem &cs, Type type,
                                           Type protocolType,
                                           ConstraintLocator *locator);

  Type getNonConformingType() { return NonConformingType; }

  Type getProtocolType() { return ProtocolType; }
};

/// Skip same-type generic requirement constraint,
/// and assume that types are equal.
class SkipSameTypeRequirement final : public ConstraintFix {
  Type LHS, RHS;

  SkipSameTypeRequirement(ConstraintSystem &cs, Type lhs, Type rhs,
                          ConstraintLocator *locator)
      : ConstraintFix(cs, FixKind::SkipSameTypeRequirement, locator), LHS(lhs),
        RHS(rhs) {}

public:
  std::string getName() const override {
    return "skip same-type generic requirement";
  }

  bool diagnose(Expr *root, bool asNote = false) const override;

  Type lhsType() { return LHS; }
  Type rhsType() { return RHS; }

  static SkipSameTypeRequirement *create(ConstraintSystem &cs, Type lhs,
                                         Type rhs, ConstraintLocator *locator);
};

/// Skip 'superclass' generic requirement constraint,
/// and assume that types are equal.
class SkipSuperclassRequirement final : public ConstraintFix {
  Type LHS, RHS;

  SkipSuperclassRequirement(ConstraintSystem &cs, Type lhs, Type rhs,
                            ConstraintLocator *locator)
      : ConstraintFix(cs, FixKind::SkipSuperclassRequirement, locator),
        LHS(lhs), RHS(rhs) {}

public:
  std::string getName() const override {
    return "skip superclass generic requirement";
  }

  bool diagnose(Expr *root, bool asNote = false) const override;

  Type subclassType() { return LHS; }
  Type superclassType() { return RHS; }

  static SkipSuperclassRequirement *
  create(ConstraintSystem &cs, Type lhs, Type rhs, ConstraintLocator *locator);
};

/// For example: Sometimes type returned from the body of the
/// closure doesn't match expected contextual type:
///
/// func foo(_: () -> Int) {}
/// foo { "ultimate question" }
///
/// Body of the closure produces `String` type when `Int` is expected
/// by the context.
class ContextualMismatch : public ConstraintFix {
  Type LHS, RHS;

protected:
  ContextualMismatch(ConstraintSystem &cs, Type lhs, Type rhs,
                     ConstraintLocator *locator)
      : ConstraintFix(cs, FixKind::ContextualMismatch, locator), LHS(lhs),
        RHS(rhs) {}

public:
  std::string getName() const override { return "fix contextual mismatch"; }

  Type getFromType() const { return LHS; }
  Type getToType() const { return RHS; }

  bool diagnose(Expr *root, bool asNote = false) const override;

  static ContextualMismatch *create(ConstraintSystem &cs, Type lhs, Type rhs,
                                    ConstraintLocator *locator);
};

/// Detect situations where two type's generic arguments must
/// match but are not convertible e.g.
///
/// ```swift
/// struct F<G> {}
/// let _:F<Int> = F<Bool>()
/// ```
class GenericArgumentsMismatch final
    : public ConstraintFix,
      private llvm::TrailingObjects<GenericArgumentsMismatch, unsigned> {
  friend TrailingObjects;

  BoundGenericType *Actual;
  BoundGenericType *Required;

  unsigned NumMismatches;

protected:
  GenericArgumentsMismatch(ConstraintSystem &cs, BoundGenericType *actual,
                           BoundGenericType *required,
                           llvm::ArrayRef<unsigned> mismatches,
                           ConstraintLocator *locator)
      : ConstraintFix(cs, FixKind::GenericArgumentsMismatch, locator),
        Actual(actual), Required(required), NumMismatches(mismatches.size()) {
    std::uninitialized_copy(mismatches.begin(), mismatches.end(),
                            getMismatchesBuf().begin());
  }

public:
  std::string getName() const override {
    return "fix generic argument mismatch";
  }

  BoundGenericType *getActual() const { return Actual; }
  BoundGenericType *getRequired() const { return Required; }

  ArrayRef<unsigned> getMismatches() const {
    return {getTrailingObjects<unsigned>(), NumMismatches};
  }

  bool diagnose(Expr *root, bool asNote = false) const override;

  static GenericArgumentsMismatch *create(ConstraintSystem &cs,
                                          BoundGenericType *actual,
                                          BoundGenericType *required,
                                          llvm::ArrayRef<unsigned> mismatches,
                                          ConstraintLocator *locator);

private:
  MutableArrayRef<unsigned> getMismatchesBuf() {
    return {getTrailingObjects<unsigned>(), NumMismatches};
  }
};

/// Detect situations where key path doesn't have capability required
/// by the context e.g. read-only vs. writable, or either root or value
/// types are incorrect e.g.
///
/// ```swift
/// struct S { let foo: Int }
/// let _: WritableKeyPath<S, Int> = \.foo
/// ```
///
/// Here context requires a writable key path but `foo` property is
/// read-only.
class KeyPathContextualMismatch final : public ContextualMismatch {
  KeyPathContextualMismatch(ConstraintSystem &cs, Type lhs, Type rhs,
                            ConstraintLocator *locator)
      : ContextualMismatch(cs, lhs, rhs, locator) {}

public:
  std::string getName() const override {
    return "fix key path contextual mismatch";
  }

  static KeyPathContextualMismatch *
  create(ConstraintSystem &cs, Type lhs, Type rhs, ConstraintLocator *locator);
};

/// Detect situations when argument of the @autoclosure parameter is itself
/// marked as @autoclosure and is not applied. Form a fix which suggests a
/// proper way to forward such arguments, e.g.:
///
/// ```swift
/// func foo(_ fn: @autoclosure () -> Int) {}
/// func bar(_ fn: @autoclosure () -> Int) {
///   foo(fn) // error - fn should be called
/// }
/// ```
class AutoClosureForwarding final : public ConstraintFix {
  AutoClosureForwarding(ConstraintSystem &cs, ConstraintLocator *locator)
      : ConstraintFix(cs, FixKind::AutoClosureForwarding, locator) {}

public:
  std::string getName() const override { return "fix @autoclosure forwarding"; }

  bool diagnose(Expr *root, bool asNote = false) const override;

  static AutoClosureForwarding *create(ConstraintSystem &cs,
                                       ConstraintLocator *locator);
};

class RemoveUnwrap final : public ConstraintFix {
  Type BaseType;

  RemoveUnwrap(ConstraintSystem &cs, Type baseType, ConstraintLocator *locator)
      : ConstraintFix(cs, FixKind::RemoveUnwrap, locator), BaseType(baseType) {}

public:
  std::string getName() const override {
    return "remove unwrap operator `!` or `?`";
  }

  bool diagnose(Expr *root, bool asNote = false) const override;

  static RemoveUnwrap *create(ConstraintSystem &cs, Type baseType,
                              ConstraintLocator *locator);
};

class InsertExplicitCall final : public ConstraintFix {
  InsertExplicitCall(ConstraintSystem &cs, ConstraintLocator *locator)
      : ConstraintFix(cs, FixKind::InsertCall, locator) {}

public:
  std::string getName() const override {
    return "insert explicit `()` to make a call";
  }

  bool diagnose(Expr *root, bool asNote = false) const override;

  static InsertExplicitCall *create(ConstraintSystem &cs,
                                    ConstraintLocator *locator);
};

class UsePropertyWrapper final : public ConstraintFix {
  VarDecl *Wrapped;
  bool UsingStorageWrapper;
  Type Base;
  Type Wrapper;

  UsePropertyWrapper(ConstraintSystem &cs, VarDecl *wrapped,
                     bool usingStorageWrapper, Type base, Type wrapper,
                     ConstraintLocator *locator)
      : ConstraintFix(cs, FixKind::UsePropertyWrapper, locator),
        Wrapped(wrapped), UsingStorageWrapper(usingStorageWrapper), Base(base),
        Wrapper(wrapper) {}

public:
  std::string getName() const override {
    return "insert '$' or '_' to use property wrapper type instead of wrapped type";
  }

  bool diagnose(Expr *root, bool asNote = false) const override;

  static UsePropertyWrapper *create(ConstraintSystem &cs, VarDecl *wrapped,
                                    bool usingStorageWrapper, Type base,
                                    Type wrapper, ConstraintLocator *locator);
};

class UseWrappedValue final : public ConstraintFix {
  VarDecl *PropertyWrapper;
  Type Base;
  Type Wrapper;

  UseWrappedValue(ConstraintSystem &cs, VarDecl *propertyWrapper, Type base,
                  Type wrapper, ConstraintLocator *locator)
      : ConstraintFix(cs, FixKind::UseWrappedValue, locator),
        PropertyWrapper(propertyWrapper), Base(base), Wrapper(wrapper) {}

  bool usingStorageWrapper() const {
    auto nameStr = PropertyWrapper->getName().str();
    return !nameStr.startswith("_");
  }

public:
  std::string getName() const override {
    return "remove '$' or _ to use wrapped type instead of wrapper type";
  }

  bool diagnose(Expr *root, bool asNote = false) const override;

  static UseWrappedValue *create(ConstraintSystem &cs, VarDecl *propertyWrapper,
                                 Type base, Type wrapper,
                                 ConstraintLocator *locator);
};

class UseSubscriptOperator final : public ConstraintFix {
  UseSubscriptOperator(ConstraintSystem &cs, ConstraintLocator *locator)
      : ConstraintFix(cs, FixKind::UseSubscriptOperator, locator) {}

public:
  std::string getName() const override {
    return "replace '.subscript(...)' with subscript operator";
  }

  bool diagnose(Expr *root, bool asNote = false) const override;

  static UseSubscriptOperator *create(ConstraintSystem &cs,
                                      ConstraintLocator *locator);
};

class DefineMemberBasedOnUse final : public ConstraintFix {
  Type BaseType;
  DeclName Name;

  DefineMemberBasedOnUse(ConstraintSystem &cs, Type baseType, DeclName member,
                         ConstraintLocator *locator)
      : ConstraintFix(cs, FixKind::DefineMemberBasedOnUse, locator),
        BaseType(baseType), Name(member) {}

public:
  std::string getName() const override {
    llvm::SmallVector<char, 16> scratch;
    auto memberName = Name.getString(scratch);
    return "define missing member named '" + memberName.str() +
           "' based on its use";
  }

  bool diagnose(Expr *root, bool asNote = false) const override;

  static DefineMemberBasedOnUse *create(ConstraintSystem &cs, Type baseType,
                                        DeclName member,
                                        ConstraintLocator *locator);
};

class AllowInvalidMemberRef : public ConstraintFix {
  Type BaseType;
  ValueDecl *Member;
  DeclName Name;

protected:
  AllowInvalidMemberRef(ConstraintSystem &cs, FixKind kind, Type baseType,
                        ValueDecl *member, DeclName name,
                        ConstraintLocator *locator)
      : ConstraintFix(cs, kind, locator), BaseType(baseType), Member(member),
        Name(name) {}

public:
  Type getBaseType() const { return BaseType; }

  ValueDecl *getMember() const { return Member; }

  DeclName getMemberName() const { return Name; }
};

class AllowMemberRefOnExistential final : public AllowInvalidMemberRef {
  AllowMemberRefOnExistential(ConstraintSystem &cs, Type baseType,
                              DeclName memberName, ValueDecl *member,
                              ConstraintLocator *locator)
      : AllowInvalidMemberRef(cs, FixKind::AllowMemberRefOnExistential,
                              baseType, member, memberName, locator) {}

public:
  std::string getName() const override {
    llvm::SmallVector<char, 16> scratch;
    auto memberName = getMemberName().getString(scratch);
    return "allow access to invalid member '" + memberName.str() +
           "' on value of protocol type";
  }

  bool diagnose(Expr *root, bool asNote = false) const override;

  static AllowMemberRefOnExistential *create(ConstraintSystem &cs,
                                             Type baseType, ValueDecl *member,
                                             DeclName memberName,
                                             ConstraintLocator *locator);
};

class AllowTypeOrInstanceMember final : public AllowInvalidMemberRef {
  AllowTypeOrInstanceMember(ConstraintSystem &cs, Type baseType,
                            ValueDecl *member, DeclName name,
                            ConstraintLocator *locator)
      : AllowInvalidMemberRef(cs, FixKind::AllowTypeOrInstanceMember, baseType,
                              member, name, locator) {
    assert(member);
  }

public:
  std::string getName() const override {
    return "allow access to instance member on type or a type member on instance";
  }

  bool diagnose(Expr *root, bool asNote = false) const override;

  static AllowTypeOrInstanceMember *create(ConstraintSystem &cs, Type baseType,
                                           ValueDecl *member, DeclName usedName,
                                           ConstraintLocator *locator);
};

class AllowInvalidPartialApplication final : public ConstraintFix {
  AllowInvalidPartialApplication(bool isWarning, ConstraintSystem &cs,
                                 ConstraintLocator *locator)
      : ConstraintFix(cs, FixKind::AllowInvalidPartialApplication, locator,
                      isWarning) {}

public:
  std::string getName() const override {
    return "allow partially applied 'mutating' method";
  }

  bool diagnose(Expr *root, bool asNote = false) const override;

  static AllowInvalidPartialApplication *create(bool isWarning,
                                                ConstraintSystem &cs,
                                                ConstraintLocator *locator);
};

class AllowInvalidInitRef final : public ConstraintFix {
  enum class RefKind {
    DynamicOnMetatype,
    ProtocolMetatype,
    NonConstMetatype,
  } Kind;

  Type BaseType;
  const ConstructorDecl *Init;
  bool IsStaticallyDerived;
  SourceRange BaseRange;

  AllowInvalidInitRef(ConstraintSystem &cs, RefKind kind, Type baseTy,
                      ConstructorDecl *init, bool isStaticallyDerived,
                      SourceRange baseRange, ConstraintLocator *locator)
      : ConstraintFix(cs, FixKind::AllowInvalidInitRef, locator), Kind(kind),
        BaseType(baseTy), Init(init), IsStaticallyDerived(isStaticallyDerived),
        BaseRange(baseRange) {}

public:
  std::string getName() const override {
    return "allow invalid initializer reference";
  }

  bool diagnose(Expr *root, bool asNote = false) const override;

  static AllowInvalidInitRef *
  dynamicOnMetatype(ConstraintSystem &cs, Type baseTy, ConstructorDecl *init,
                    SourceRange baseRange, ConstraintLocator *locator);

  static AllowInvalidInitRef *
  onProtocolMetatype(ConstraintSystem &cs, Type baseTy, ConstructorDecl *init,
                     bool isStaticallyDerived, SourceRange baseRange,
                     ConstraintLocator *locator);

  static AllowInvalidInitRef *onNonConstMetatype(ConstraintSystem &cs,
                                                 Type baseTy,
                                                 ConstructorDecl *init,
                                                 ConstraintLocator *locator);

private:
  static AllowInvalidInitRef *create(RefKind kind, ConstraintSystem &cs,
                                     Type baseTy, ConstructorDecl *init,
                                     bool isStaticallyDerived,
                                     SourceRange baseRange,
                                     ConstraintLocator *locator);
};

class AllowMutatingMemberOnRValueBase final : public AllowInvalidMemberRef {
  AllowMutatingMemberOnRValueBase(ConstraintSystem &cs, Type baseType,
                                  ValueDecl *member, DeclName name,
                                  ConstraintLocator *locator)
      : AllowInvalidMemberRef(cs, FixKind::AllowMutatingMemberOnRValueBase,
                              baseType, member, name, locator) {}

public:
  std::string getName() const override {
    return "allow `mutating` method on r-value base";
  }

  bool diagnose(Expr *root, bool asNote = false) const override;

  static AllowMutatingMemberOnRValueBase *
  create(ConstraintSystem &cs, Type baseType, ValueDecl *member, DeclName name,
         ConstraintLocator *locator);
};

class AllowClosureParamDestructuring final : public ConstraintFix {
  FunctionType *ContextualType;

  AllowClosureParamDestructuring(ConstraintSystem &cs,
                                 FunctionType *contextualType,
                                 ConstraintLocator *locator)
      : ConstraintFix(cs, FixKind::AllowClosureParameterDestructuring, locator),
        ContextualType(contextualType) {}

public:
  std::string getName() const override {
    return "allow closure parameter destructuring";
  }

  bool diagnose(Expr *root, bool asNote = false) const override;

  static AllowClosureParamDestructuring *create(ConstraintSystem &cs,
                                                FunctionType *contextualType,
                                                ConstraintLocator *locator);
};

class AddMissingArguments final
    : public ConstraintFix,
      private llvm::TrailingObjects<AddMissingArguments,
                                    AnyFunctionType::Param> {
  friend TrailingObjects;

  using Param = AnyFunctionType::Param;

  FunctionType *Fn;
  unsigned NumSynthesized;

  AddMissingArguments(ConstraintSystem &cs, FunctionType *funcType,
                      llvm::ArrayRef<AnyFunctionType::Param> synthesizedArgs,
                      ConstraintLocator *locator)
      : ConstraintFix(cs, FixKind::AddMissingArguments, locator), Fn(funcType),
        NumSynthesized(synthesizedArgs.size()) {
    std::uninitialized_copy(synthesizedArgs.begin(), synthesizedArgs.end(),
                            getSynthesizedArgumentsBuf().begin());
  }

public:
  std::string getName() const override { return "synthesize missing argument(s)"; }

  ArrayRef<Param> getSynthesizedArguments() const {
    return {getTrailingObjects<Param>(), NumSynthesized};
  }

  bool diagnose(Expr *root, bool asNote = false) const override;

  static AddMissingArguments *create(ConstraintSystem &cs, FunctionType *fnType,
                                     llvm::ArrayRef<Param> synthesizedArgs,
                                     ConstraintLocator *locator);

private:
  MutableArrayRef<Param> getSynthesizedArgumentsBuf() {
    return {getTrailingObjects<Param>(), NumSynthesized};
  }
};

class IgnoreDefaultArgumentTypeMismatch final : public ConstraintFix {
  Type FromType;
  Type ToType;

  IgnoreDefaultArgumentTypeMismatch(ConstraintSystem &cs, Type fromType,
                                    Type toType, ConstraintLocator *locator)
      : ConstraintFix(cs, FixKind::DefaultArgumentTypeMismatch, locator),
        FromType(fromType), ToType(toType) {}

public:
  std::string getName() const override {
    return "ignore default argument type mismatch";
  }

  bool diagnose(Expr *root, bool asNote = false) const override;

  static IgnoreDefaultArgumentTypeMismatch *create(ConstraintSystem &cs,
                                                   Type fromType, Type toType,
                                                   ConstraintLocator *locator);
};

class MoveOutOfOrderArgument final : public ConstraintFix {
  using ParamBinding = SmallVector<unsigned, 1>;

  unsigned ArgIdx;
  unsigned PrevArgIdx;

  SmallVector<ParamBinding, 4> Bindings;

  MoveOutOfOrderArgument(ConstraintSystem &cs, unsigned argIdx,
                         unsigned prevArgIdx, ArrayRef<ParamBinding> bindings,
                         ConstraintLocator *locator)
      : ConstraintFix(cs, FixKind::MoveOutOfOrderArgument, locator),
        ArgIdx(argIdx), PrevArgIdx(prevArgIdx),
        Bindings(bindings.begin(), bindings.end()) {}

public:
  std::string getName() const override {
    return "move out-of-order argument to correct position";
  }

  bool diagnose(Expr *root, bool asNote = false) const override;

  static MoveOutOfOrderArgument *create(ConstraintSystem &cs,
                                        unsigned argIdx,
                                        unsigned prevArgIdx,
                                        ArrayRef<ParamBinding> bindings,
                                        ConstraintLocator *locator);
};

class AllowInaccessibleMember final : public AllowInvalidMemberRef {
  AllowInaccessibleMember(ConstraintSystem &cs, Type baseType,
                          ValueDecl *member, DeclName name,
                          ConstraintLocator *locator)
      : AllowInvalidMemberRef(cs, FixKind::AllowInaccessibleMember, baseType,
                              member, name, locator) {}

public:
  std::string getName() const override {
    return "allow inaccessible member reference";
  }

  bool diagnose(Expr *root, bool asNote = false) const override;

  static AllowInaccessibleMember *create(ConstraintSystem &cs, Type baseType,
                                         ValueDecl *member, DeclName name,
                                         ConstraintLocator *locator);
};

class AllowAnyObjectKeyPathRoot final : public ConstraintFix {

  AllowAnyObjectKeyPathRoot(ConstraintSystem &cs, ConstraintLocator *locator)
      : ConstraintFix(cs, FixKind::AllowAnyObjectKeyPathRoot, locator) {}

public:
  std::string getName() const override {
    return "allow anyobject as root type for a keypath";
  }

  bool diagnose(Expr *root, bool asNote = false) const override;

  static AllowAnyObjectKeyPathRoot *create(ConstraintSystem &cs,
                                           ConstraintLocator *locator);
};

class TreatKeyPathSubscriptIndexAsHashable final : public ConstraintFix {
  Type NonConformingType;

  TreatKeyPathSubscriptIndexAsHashable(ConstraintSystem &cs, Type type,
                                       ConstraintLocator *locator)
      : ConstraintFix(cs, FixKind::TreatKeyPathSubscriptIndexAsHashable,
                      locator),
        NonConformingType(type) {}

public:
  std::string getName() const override {
    return "treat keypath subscript index as conforming to Hashable";
  }

  bool diagnose(Expr *root, bool asNote = false) const override;

  static TreatKeyPathSubscriptIndexAsHashable *
  create(ConstraintSystem &cs, Type type, ConstraintLocator *locator);
};

class AllowInvalidRefInKeyPath final : public ConstraintFix {
  enum RefKind {
    // Allow a reference to a static member as a key path component.
    StaticMember,
    // Allow a reference to a declaration with mutating getter as
    // a key path component.
    MutatingGetter,
    // Allow a reference to a method (instance or static) as
    // a key path component.
    Method,
  } Kind;

  ValueDecl *Member;

  AllowInvalidRefInKeyPath(ConstraintSystem &cs, RefKind kind,
                           ValueDecl *member, ConstraintLocator *locator)
      : ConstraintFix(cs, FixKind::AllowInvalidRefInKeyPath, locator),
        Kind(kind), Member(member) {}

public:
  std::string getName() const override {
    switch (Kind) {
    case RefKind::StaticMember:
      return "allow reference to a static member as a key path component";
    case RefKind::MutatingGetter:
      return "allow reference to a member with mutating getter as a key "
             "path component";
    case RefKind::Method:
      return "allow reference to a method as a key path component";
    }
    llvm_unreachable("covered switch");
  }

  bool diagnose(Expr *root, bool asNote = false) const override;

  /// Determine whether give reference requires a fix and produce one.
  static AllowInvalidRefInKeyPath *
  forRef(ConstraintSystem &cs, ValueDecl *member, ConstraintLocator *locator);

private:
  static AllowInvalidRefInKeyPath *create(ConstraintSystem &cs, RefKind kind,
                                          ValueDecl *member,
                                          ConstraintLocator *locator);
};

class RemoveAddressOf final : public ConstraintFix {
  RemoveAddressOf(ConstraintSystem &cs, ConstraintLocator *locator)
      : ConstraintFix(cs, FixKind::RemoveAddressOf, locator) {}

public:
  std::string getName() const override {
    return "remove extraneous use of `&`";
  }

  bool diagnose(Expr *root, bool asNote = false) const override;

  static RemoveAddressOf *create(ConstraintSystem &cs,
                                 ConstraintLocator *locator);
};

class RemoveReturn final : public ConstraintFix {
  RemoveReturn(ConstraintSystem &cs, ConstraintLocator *locator)
      : ConstraintFix(cs, FixKind::RemoveReturn, locator) {}

public:
  std::string getName() const override { return "remove or omit return type"; }

  bool diagnose(Expr *root, bool asNote = false) const override;

  static RemoveReturn *create(ConstraintSystem &cs, ConstraintLocator *locator);
};

class CollectionElementContextualMismatch final : public ContextualMismatch {
  CollectionElementContextualMismatch(ConstraintSystem &cs, Type srcType,
                                      Type dstType, ConstraintLocator *locator)
      : ContextualMismatch(cs, srcType, dstType, locator) {}

public:
  std::string getName() const override {
    return "fix collection element contextual mismatch";
  }

  bool diagnose(Expr *root, bool asNote = false) const override;

  static CollectionElementContextualMismatch *
  create(ConstraintSystem &cs, Type srcType, Type dstType,
         ConstraintLocator *locator);
};

class ExplicitlySpecifyGenericArguments final
    : public ConstraintFix,
      private llvm::TrailingObjects<ExplicitlySpecifyGenericArguments,
                                    GenericTypeParamType *> {
  friend TrailingObjects;

  unsigned NumMissingParams;

  ExplicitlySpecifyGenericArguments(ConstraintSystem &cs,
                                    ArrayRef<GenericTypeParamType *> params,
                                    ConstraintLocator *locator)
      : ConstraintFix(cs, FixKind::ExplicitlySpecifyGenericArguments, locator),
        NumMissingParams(params.size()) {
    assert(!params.empty());
    std::uninitialized_copy(params.begin(), params.end(),
                            getParametersBuf().begin());
  }

public:
  std::string getName() const override {
    return "default missing generic arguments to `Any`";
  }

  ArrayRef<GenericTypeParamType *> getParameters() const {
    return {getTrailingObjects<GenericTypeParamType *>(), NumMissingParams};
  }

  bool diagnose(Expr *root, bool asNote = false) const override;

  static ExplicitlySpecifyGenericArguments *
  create(ConstraintSystem &cs, ArrayRef<GenericTypeParamType *> params,
         ConstraintLocator *locator);

private:
  MutableArrayRef<GenericTypeParamType *> getParametersBuf() {
    return {getTrailingObjects<GenericTypeParamType *>(), NumMissingParams};
  }
};

class SkipUnhandledConstructInFunctionBuilder final : public ConstraintFix {
public:
  using UnhandledNode = llvm::PointerUnion<Stmt *, Decl *>;

private:
  UnhandledNode unhandled;
  NominalTypeDecl *builder;

  SkipUnhandledConstructInFunctionBuilder(ConstraintSystem &cs,
                                          UnhandledNode unhandled,
                                          NominalTypeDecl *builder,
                                          ConstraintLocator *locator)
    : ConstraintFix(cs, FixKind::SkipUnhandledConstructInFunctionBuilder,
                    locator),
      unhandled(unhandled), builder(builder) { }

public:
  std::string getName() const override {
    return "skip unhandled constructs when applying a function builder";
  }

  bool diagnose(Expr *root, bool asNote = false) const override;

  static SkipUnhandledConstructInFunctionBuilder *
  create(ConstraintSystem &cs, UnhandledNode unhandledNode,
         NominalTypeDecl *builder, ConstraintLocator *locator);
};

class AllowTupleSplatForSingleParameter final : public ConstraintFix {
  using Param = AnyFunctionType::Param;

  Type ParamType;

  AllowTupleSplatForSingleParameter(ConstraintSystem &cs, Type paramTy,
                                    ConstraintLocator *locator)
      : ConstraintFix(cs, FixKind::AllowTupleSplatForSingleParameter, locator),
        ParamType(paramTy) {}

public:
  std::string getName() const override {
    return "allow single parameter tuple splat";
  }

  bool diagnose(Expr *root, bool asNote = false) const override;

  /// Apply this fix to given arguments/parameters and return `true`
  /// this fix is not applicable and solver can't continue, `false`
  /// otherwise.
  static bool attempt(ConstraintSystem &cs, SmallVectorImpl<Param> &args,
                      ArrayRef<Param> params,
                      SmallVectorImpl<SmallVector<unsigned, 1>> &bindings,
                      ConstraintLocatorBuilder locator);
};

} // end namespace constraints
} // end namespace swift

#endif // SWIFT_SEMA_CSFIX_H<|MERGE_RESOLUTION|>--- conflicted
+++ resolved
@@ -185,14 +185,12 @@
   /// when base is an r-value type.
   AllowMutatingMemberOnRValueBase,
 
-<<<<<<< HEAD
   /// Fix the type of the default argument
   DefaultArgumentTypeMismatch,
-=======
+  
   /// Allow a single tuple parameter to be matched with N arguments
   /// by forming all of the given arguments into a single tuple.
   AllowTupleSplatForSingleParameter,
->>>>>>> 9ff887b6
 };
 
 class ConstraintFix {
