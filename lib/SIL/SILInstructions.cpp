//===--- SILInstructions.cpp - Instructions for SIL code ------------------===//
//
// This source file is part of the Swift.org open source project
//
// Copyright (c) 2014 - 2017 Apple Inc. and the Swift project authors
// Licensed under Apache License v2.0 with Runtime Library Exception
//
// See https://swift.org/LICENSE.txt for license information
// See https://swift.org/CONTRIBUTORS.txt for the list of Swift project authors
//
//===----------------------------------------------------------------------===//
//
// This file defines the high-level SILInstruction classes used for SIL code.
//
//===----------------------------------------------------------------------===//

#include "swift/AST/Expr.h"
#include "swift/AST/ProtocolConformance.h"
#include "swift/Basic/AssertImplements.h"
#include "swift/Basic/Unicode.h"
#include "swift/Basic/type_traits.h"
#include "swift/SIL/FormalLinkage.h"
#include "swift/SIL/Projection.h"
#include "swift/SIL/SILBuilder.h"
#include "swift/SIL/SILCloner.h"
#include "swift/SIL/SILInstruction.h"
#include "swift/SIL/SILModule.h"
#include "swift/SIL/SILVisitor.h"
#include "llvm/ADT/APInt.h"
#include "llvm/ADT/SmallString.h"
#include "llvm/Support/ErrorHandling.h"

using namespace swift;
using namespace Lowering;

/// Allocate an instruction that inherits from llvm::TrailingObjects<>.
template <class Inst, class... TrailingTypes, class... CountTypes>
static void *allocateTrailingInst(SILFunction &F, CountTypes... counts) {
  return F.getModule().allocateInst(
             Inst::template totalSizeToAlloc<TrailingTypes...>(counts...),
             alignof(Inst));
}

// Collect used open archetypes from a given type into the \p openedArchetypes.
// \p openedArchetypes is being used as a set. We don't use a real set type here
// for performance reasons.
static void
collectDependentTypeInfo(CanType Ty,
                         SmallVectorImpl<CanArchetypeType> &openedArchetypes,
                         bool &hasDynamicSelf) {
  if (!Ty)
    return;
  if (Ty->hasDynamicSelfType())
    hasDynamicSelf = true;
  if (!Ty->hasOpenedExistential())
    return;
  Ty.visit([&](CanType t) {
    if (t->isOpenedExistential()) {
      // Add this opened archetype if it was not seen yet.
      // We don't use a set here, because the number of open archetypes
      // is usually very small and using a real set may introduce too
      // much overhead.
      auto archetypeTy = cast<ArchetypeType>(t);
      if (std::find(openedArchetypes.begin(), openedArchetypes.end(),
                    archetypeTy) == openedArchetypes.end())
        openedArchetypes.push_back(archetypeTy);
    }
  });
}

// Takes a set of open archetypes as input and produces a set of
// references to open archetype definitions.
static void buildTypeDependentOperands(
    SmallVectorImpl<CanArchetypeType> &OpenedArchetypes,
    bool hasDynamicSelf,
    SmallVectorImpl<SILValue> &TypeDependentOperands,
    SILOpenedArchetypesState &OpenedArchetypesState, SILFunction &F) {

  for (auto archetype : OpenedArchetypes) {
    auto Def = OpenedArchetypesState.getOpenedArchetypeDef(archetype);
    assert(Def);
    assert(getOpenedArchetypeOf(Def->getType().getASTType()) &&
           "Opened archetype operands should be of an opened existential type");
    TypeDependentOperands.push_back(Def);
  }
  if (hasDynamicSelf)
    TypeDependentOperands.push_back(F.getSelfMetadataArgument());
}

// Collects all opened archetypes from a type and a substitutions list and form
// a corresponding list of opened archetype operands.
// We need to know the number of opened archetypes to estimate
// the number of opened archetype operands for the instruction
// being formed, because we need to reserve enough memory
// for these operands.
static void collectTypeDependentOperands(
                      SmallVectorImpl<SILValue> &TypeDependentOperands,
                      SILOpenedArchetypesState &OpenedArchetypesState,
                      SILFunction &F,
                      CanType Ty,
                      SubstitutionMap subs = { }) {
  SmallVector<CanArchetypeType, 4> openedArchetypes;
  bool hasDynamicSelf = false;
  collectDependentTypeInfo(Ty, openedArchetypes, hasDynamicSelf);
  for (Type replacement : subs.getReplacementTypes()) {
    // Substitutions in SIL should really be canonical.
    auto ReplTy = replacement->getCanonicalType();
    collectDependentTypeInfo(ReplTy, openedArchetypes, hasDynamicSelf);
  }
  buildTypeDependentOperands(openedArchetypes, hasDynamicSelf,
                             TypeDependentOperands,
                             OpenedArchetypesState, F);
}

//===----------------------------------------------------------------------===//
// SILInstruction Subclasses
//===----------------------------------------------------------------------===//

template <typename INST>
static void *allocateDebugVarCarryingInst(SILModule &M,
                                          Optional<SILDebugVariable> Var,
                                          ArrayRef<SILValue> Operands = {}) {
  return M.allocateInst(sizeof(INST) + (Var ? Var->Name.size() : 0) +
                            sizeof(Operand) * Operands.size(),
                        alignof(INST));
}

TailAllocatedDebugVariable::TailAllocatedDebugVariable(
    Optional<SILDebugVariable> Var, char *buf) {
  if (!Var) {
    Bits.RawValue = 0;
    return;
  }

  Bits.Data.HasValue = true;
  Bits.Data.Constant = Var->Constant;
  Bits.Data.ArgNo = Var->ArgNo;
  Bits.Data.NameLength = Var->Name.size();
  assert(Bits.Data.ArgNo == Var->ArgNo && "Truncation");
  assert(Bits.Data.NameLength == Var->Name.size() && "Truncation");
  memcpy(buf, Var->Name.data(), Bits.Data.NameLength);
}

StringRef TailAllocatedDebugVariable::getName(const char *buf) const {
  if (Bits.Data.NameLength)
    return StringRef(buf, Bits.Data.NameLength);
  return StringRef();
}

AllocStackInst::AllocStackInst(SILDebugLocation Loc, SILType elementType,
                               ArrayRef<SILValue> TypeDependentOperands,
                               SILFunction &F,
                               Optional<SILDebugVariable> Var)
    : InstructionBase(Loc, elementType.getAddressType()) {
  SILInstruction::Bits.AllocStackInst.NumOperands =
    TypeDependentOperands.size();
  assert(SILInstruction::Bits.AllocStackInst.NumOperands ==
         TypeDependentOperands.size() && "Truncation");
  SILInstruction::Bits.AllocStackInst.VarInfo =
    TailAllocatedDebugVariable(Var, getTrailingObjects<char>()).getRawValue();
  TrailingOperandsList::InitOperandsList(getAllOperands().begin(), this,
                                         TypeDependentOperands);
}

AllocStackInst *
AllocStackInst::create(SILDebugLocation Loc,
                       SILType elementType, SILFunction &F,
                       SILOpenedArchetypesState &OpenedArchetypes,
                       Optional<SILDebugVariable> Var) {
  SmallVector<SILValue, 8> TypeDependentOperands;
  collectTypeDependentOperands(TypeDependentOperands, OpenedArchetypes, F,
                               elementType.getASTType());
  void *Buffer = allocateDebugVarCarryingInst<AllocStackInst>(
      F.getModule(), Var, TypeDependentOperands);
  return ::new (Buffer)
      AllocStackInst(Loc, elementType, TypeDependentOperands, F, Var);
}

VarDecl *AllocStackInst::getDecl() const {
  return getLoc().getAsASTNode<VarDecl>();
}

DeallocStackInst *AllocStackInst::getSingleDeallocStack() const {
  DeallocStackInst *Dealloc = nullptr;
  for (auto *U : getUses()) {
    if (auto DS = dyn_cast<DeallocStackInst>(U->getUser())) {
      if (Dealloc == nullptr) {
        Dealloc = DS;
        continue;
      }
      // Already saw a dealloc_stack.
      return nullptr;
    }
  }
  return Dealloc;
}

AllocRefInstBase::AllocRefInstBase(SILInstructionKind Kind,
                                   SILDebugLocation Loc,
                                   SILType ObjectType,
                                   bool objc, bool canBeOnStack,
                                   ArrayRef<SILType> ElementTypes)
    : AllocationInst(Kind, Loc, ObjectType) {
  SILInstruction::Bits.AllocRefInstBase.ObjC = objc;
  SILInstruction::Bits.AllocRefInstBase.OnStack = canBeOnStack;
  SILInstruction::Bits.AllocRefInstBase.NumTailTypes = ElementTypes.size();
  assert(SILInstruction::Bits.AllocRefInstBase.NumTailTypes ==
         ElementTypes.size() && "Truncation");
  assert(!objc || ElementTypes.empty());
}

AllocRefInst *AllocRefInst::create(SILDebugLocation Loc, SILFunction &F,
                                   SILType ObjectType,
                                   bool objc, bool canBeOnStack,
                                   ArrayRef<SILType> ElementTypes,
                                   ArrayRef<SILValue> ElementCountOperands,
                                   SILOpenedArchetypesState &OpenedArchetypes) {
  assert(ElementTypes.size() == ElementCountOperands.size());
  assert(!objc || ElementTypes.empty());
  SmallVector<SILValue, 8> AllOperands(ElementCountOperands.begin(),
                                       ElementCountOperands.end());
  for (SILType ElemType : ElementTypes) {
    collectTypeDependentOperands(AllOperands, OpenedArchetypes, F,
                                 ElemType.getASTType());
  }
  collectTypeDependentOperands(AllOperands, OpenedArchetypes, F,
                               ObjectType.getASTType());
  auto Size = totalSizeToAlloc<swift::Operand, SILType>(AllOperands.size(),
                                                        ElementTypes.size());
  auto Buffer = F.getModule().allocateInst(Size, alignof(AllocRefInst));
  return ::new (Buffer) AllocRefInst(Loc, F, ObjectType, objc, canBeOnStack,
                                     ElementTypes, AllOperands);
}

AllocRefDynamicInst *
AllocRefDynamicInst::create(SILDebugLocation DebugLoc, SILFunction &F,
                            SILValue metatypeOperand, SILType ty, bool objc,
                            ArrayRef<SILType> ElementTypes,
                            ArrayRef<SILValue> ElementCountOperands,
                            SILOpenedArchetypesState &OpenedArchetypes) {
  SmallVector<SILValue, 8> AllOperands(ElementCountOperands.begin(),
                                       ElementCountOperands.end());
  AllOperands.push_back(metatypeOperand);
  collectTypeDependentOperands(AllOperands, OpenedArchetypes, F,
                               ty.getASTType());
  for (SILType ElemType : ElementTypes) {
    collectTypeDependentOperands(AllOperands, OpenedArchetypes, F,
                                 ElemType.getASTType());
  }
  auto Size = totalSizeToAlloc<swift::Operand, SILType>(AllOperands.size(),
                                                        ElementTypes.size());
  auto Buffer = F.getModule().allocateInst(Size, alignof(AllocRefDynamicInst));
  return ::new (Buffer)
      AllocRefDynamicInst(DebugLoc, ty, objc, ElementTypes, AllOperands);
}

AllocBoxInst::AllocBoxInst(SILDebugLocation Loc, CanSILBoxType BoxType,
                           ArrayRef<SILValue> TypeDependentOperands,
                           SILFunction &F, Optional<SILDebugVariable> Var)
    : InstructionBaseWithTrailingOperands(TypeDependentOperands, Loc,
                                      SILType::getPrimitiveObjectType(BoxType)),
      VarInfo(Var, getTrailingObjects<char>()) {
}

AllocBoxInst *AllocBoxInst::create(SILDebugLocation Loc,
                                   CanSILBoxType BoxType,
                                   SILFunction &F,
                                   SILOpenedArchetypesState &OpenedArchetypes,
                                   Optional<SILDebugVariable> Var) {
  SmallVector<SILValue, 8> TypeDependentOperands;
  collectTypeDependentOperands(TypeDependentOperands, OpenedArchetypes, F,
                               BoxType);
  auto Sz = totalSizeToAlloc<swift::Operand, char>(TypeDependentOperands.size(),
                                                   Var ? Var->Name.size() : 0);
  auto Buf = F.getModule().allocateInst(Sz, alignof(AllocBoxInst));
  return ::new (Buf) AllocBoxInst(Loc, BoxType, TypeDependentOperands, F, Var);
}

VarDecl *AllocBoxInst::getDecl() const {
  return getLoc().getAsASTNode<VarDecl>();
}

DebugValueInst::DebugValueInst(SILDebugLocation DebugLoc, SILValue Operand,
                               SILDebugVariable Var)
    : UnaryInstructionBase(DebugLoc, Operand),
      VarInfo(Var, getTrailingObjects<char>()) {}

DebugValueInst *DebugValueInst::create(SILDebugLocation DebugLoc,
                                       SILValue Operand, SILModule &M,
                                       SILDebugVariable Var) {
  void *buf = allocateDebugVarCarryingInst<DebugValueInst>(M, Var);
  return ::new (buf) DebugValueInst(DebugLoc, Operand, Var);
}

DebugValueAddrInst::DebugValueAddrInst(SILDebugLocation DebugLoc,
                                       SILValue Operand,
                                       SILDebugVariable Var)
    : UnaryInstructionBase(DebugLoc, Operand),
      VarInfo(Var, getTrailingObjects<char>()) {}

DebugValueAddrInst *DebugValueAddrInst::create(SILDebugLocation DebugLoc,
                                               SILValue Operand, SILModule &M,
                                               SILDebugVariable Var) {
  void *buf = allocateDebugVarCarryingInst<DebugValueAddrInst>(M, Var);
  return ::new (buf) DebugValueAddrInst(DebugLoc, Operand, Var);
}

VarDecl *DebugValueInst::getDecl() const {
  return getLoc().getAsASTNode<VarDecl>();
}
VarDecl *DebugValueAddrInst::getDecl() const {
  return getLoc().getAsASTNode<VarDecl>();
}

<<<<<<< HEAD
void swift::declareWitnessTable(SILModule &Mod,
                         ProtocolConformanceRef conformanceRef) {
  if (conformanceRef.isAbstract()) return;
  auto C = conformanceRef.getConcrete();
  if (!Mod.lookUpWitnessTable(C, false))
    Mod.createWitnessTableDeclaration(C,
        getLinkageForProtocolConformance(C->getRootNormalConformance(),
                                         NotForDefinition));
}

=======
>>>>>>> 983e077a
AllocExistentialBoxInst *AllocExistentialBoxInst::create(
    SILDebugLocation Loc, SILType ExistentialType, CanType ConcreteType,
    ArrayRef<ProtocolConformanceRef> Conformances,
    SILFunction *F,
    SILOpenedArchetypesState &OpenedArchetypes) {
  SmallVector<SILValue, 8> TypeDependentOperands;
  collectTypeDependentOperands(TypeDependentOperands, OpenedArchetypes, *F,
                               ConcreteType);
  SILModule &Mod = F->getModule();
  auto Size = totalSizeToAlloc<swift::Operand>(TypeDependentOperands.size());
  auto Buffer = Mod.allocateInst(Size, alignof(AllocExistentialBoxInst));
  return ::new (Buffer) AllocExistentialBoxInst(Loc,
                                                ExistentialType,
                                                ConcreteType,
                                                Conformances,
                                                TypeDependentOperands,
                                                F);
}

AllocValueBufferInst::AllocValueBufferInst(
    SILDebugLocation DebugLoc, SILType valueType, SILValue operand,
    ArrayRef<SILValue> TypeDependentOperands)
    : UnaryInstructionWithTypeDependentOperandsBase(DebugLoc, operand,
                                                    TypeDependentOperands,
                                                 valueType.getAddressType()) {}

AllocValueBufferInst *
AllocValueBufferInst::create(SILDebugLocation DebugLoc, SILType valueType,
                             SILValue operand, SILFunction &F,
                             SILOpenedArchetypesState &OpenedArchetypes) {
  SmallVector<SILValue, 8> TypeDependentOperands;
  collectTypeDependentOperands(TypeDependentOperands, OpenedArchetypes, F,
                               valueType.getASTType());
  void *Buffer = F.getModule().allocateInst(
      sizeof(AllocValueBufferInst) +
          sizeof(Operand) * (TypeDependentOperands.size() + 1),
      alignof(AllocValueBufferInst));
  return ::new (Buffer) AllocValueBufferInst(DebugLoc, valueType, operand,
                                             TypeDependentOperands);
}

BuiltinInst *BuiltinInst::create(SILDebugLocation Loc, Identifier Name,
                                 SILType ReturnType,
                                 SubstitutionMap Substitutions,
                                 ArrayRef<SILValue> Args,
                                 SILModule &M) {
  auto Size = totalSizeToAlloc<swift::Operand>(Args.size());
  auto Buffer = M.allocateInst(Size, alignof(BuiltinInst));
  return ::new (Buffer) BuiltinInst(Loc, Name, ReturnType, Substitutions,
                                    Args);
}

BuiltinInst::BuiltinInst(SILDebugLocation Loc, Identifier Name,
                         SILType ReturnType, SubstitutionMap Subs,
                         ArrayRef<SILValue> Args)
    : InstructionBaseWithTrailingOperands(Args, Loc, ReturnType), Name(Name),
      Substitutions(Subs) {
}

InitBlockStorageHeaderInst *
InitBlockStorageHeaderInst::create(SILFunction &F,
                               SILDebugLocation DebugLoc, SILValue BlockStorage,
                               SILValue InvokeFunction, SILType BlockType,
                               SubstitutionMap Subs) {
  void *Buffer = F.getModule().allocateInst(
    sizeof(InitBlockStorageHeaderInst),
    alignof(InitBlockStorageHeaderInst));
  
  return ::new (Buffer) InitBlockStorageHeaderInst(DebugLoc, BlockStorage,
                                                   InvokeFunction, BlockType,
                                                   Subs);
}

ApplyInst::ApplyInst(SILDebugLocation Loc, SILValue Callee,
                     SILType SubstCalleeTy, SILType Result,
                     SubstitutionMap Subs,
                     ArrayRef<SILValue> Args,
                     ArrayRef<SILValue> TypeDependentOperands,
                     bool isNonThrowing,
                     const GenericSpecializationInformation *SpecializationInfo)
    : InstructionBase(Loc, Callee, SubstCalleeTy, Subs, Args,
                      TypeDependentOperands, SpecializationInfo, Result) {
  setNonThrowing(isNonThrowing);
  assert(!SubstCalleeTy.castTo<SILFunctionType>()->isCoroutine());
}

ApplyInst *
ApplyInst::create(SILDebugLocation Loc, SILValue Callee, SubstitutionMap Subs,
                  ArrayRef<SILValue> Args, bool isNonThrowing,
                  Optional<SILModuleConventions> ModuleConventions,
                  SILFunction &F, SILOpenedArchetypesState &OpenedArchetypes,
                  const GenericSpecializationInformation *SpecializationInfo) {
  SILType SubstCalleeSILTy =
      Callee->getType().substGenericArgs(F.getModule(), Subs);
  auto SubstCalleeTy = SubstCalleeSILTy.getAs<SILFunctionType>();
  SILFunctionConventions Conv(SubstCalleeTy,
                              ModuleConventions.hasValue()
                                  ? ModuleConventions.getValue()
                                  : SILModuleConventions(F.getModule()));
  SILType Result = Conv.getSILResultType();

  SmallVector<SILValue, 32> TypeDependentOperands;
  collectTypeDependentOperands(TypeDependentOperands, OpenedArchetypes, F,
                               SubstCalleeSILTy.getASTType(), Subs);
  void *Buffer =
    allocateTrailingInst<ApplyInst, Operand>(
      F, getNumAllOperands(Args, TypeDependentOperands));
  return ::new(Buffer) ApplyInst(Loc, Callee, SubstCalleeSILTy,
                                 Result, Subs, Args,
                                 TypeDependentOperands, isNonThrowing,
                                 SpecializationInfo);
}

BeginApplyInst::BeginApplyInst(SILDebugLocation loc, SILValue callee,
                               SILType substCalleeTy,
                               ArrayRef<SILType> allResultTypes,
                               ArrayRef<ValueOwnershipKind> allResultOwnerships,
                               SubstitutionMap subs,
                               ArrayRef<SILValue> args,
                               ArrayRef<SILValue> typeDependentOperands,
                               bool isNonThrowing,
                     const GenericSpecializationInformation *specializationInfo)
    : InstructionBase(loc, callee, substCalleeTy, subs, args,
                      typeDependentOperands, specializationInfo),
      MultipleValueInstructionTrailingObjects(this, allResultTypes,
                                              allResultOwnerships) {
  setNonThrowing(isNonThrowing);
  assert(substCalleeTy.castTo<SILFunctionType>()->isCoroutine());
}

BeginApplyInst *
BeginApplyInst::create(SILDebugLocation loc, SILValue callee,
                       SubstitutionMap subs, ArrayRef<SILValue> args,
                       bool isNonThrowing,
                       Optional<SILModuleConventions> moduleConventions,
                       SILFunction &F,
                       SILOpenedArchetypesState &openedArchetypes,
                  const GenericSpecializationInformation *specializationInfo) {
  SILType substCalleeSILType =
      callee->getType().substGenericArgs(F.getModule(), subs);
  auto substCalleeType = substCalleeSILType.castTo<SILFunctionType>();

  SILFunctionConventions conv(substCalleeType,
                              moduleConventions.hasValue()
                                  ? moduleConventions.getValue()
                                  : SILModuleConventions(F.getModule()));

  SmallVector<SILType, 8> resultTypes;
  SmallVector<ValueOwnershipKind, 8> resultOwnerships;

  for (auto &yield : substCalleeType->getYields()) {
    auto yieldType = conv.getSILType(yield);
    auto convention = SILArgumentConvention(yield.getConvention());
    resultTypes.push_back(yieldType);
    resultOwnerships.push_back(
      ValueOwnershipKind(F.getModule(), yieldType, convention));
  }

  resultTypes.push_back(SILType::getSILTokenType(F.getASTContext()));
  resultOwnerships.push_back(ValueOwnershipKind::Any);

  SmallVector<SILValue, 32> typeDependentOperands;
  collectTypeDependentOperands(typeDependentOperands, openedArchetypes, F,
                               substCalleeType, subs);
  void *buffer =
    allocateTrailingInst<BeginApplyInst, Operand,
                         MultipleValueInstruction*, BeginApplyResult>(
      F, getNumAllOperands(args, typeDependentOperands),
      1, resultTypes.size());
  return ::new(buffer) BeginApplyInst(loc, callee, substCalleeSILType,
                                      resultTypes, resultOwnerships, subs,
                                      args, typeDependentOperands,
                                      isNonThrowing, specializationInfo);
}

bool swift::doesApplyCalleeHaveSemantics(SILValue callee, StringRef semantics) {
  if (auto *FRI = dyn_cast<FunctionRefBaseInst>(callee))
    if (auto *F = FRI->getReferencedFunction())
      return F->hasSemanticsAttr(semantics);
  return false;
}

PartialApplyInst::PartialApplyInst(
    SILDebugLocation Loc, SILValue Callee, SILType SubstCalleeTy,
    SubstitutionMap Subs, ArrayRef<SILValue> Args,
    ArrayRef<SILValue> TypeDependentOperands, SILType ClosureType,
    const GenericSpecializationInformation *SpecializationInfo)
    // FIXME: the callee should have a lowered SIL function type, and
    // PartialApplyInst
    // should derive the type of its result by partially applying the callee's
    // type.
    : InstructionBase(Loc, Callee, SubstCalleeTy, Subs,
                      Args, TypeDependentOperands, SpecializationInfo,
                      ClosureType) {}

PartialApplyInst *PartialApplyInst::create(
    SILDebugLocation Loc, SILValue Callee, ArrayRef<SILValue> Args,
    SubstitutionMap Subs, ParameterConvention CalleeConvention, SILFunction &F,
    SILOpenedArchetypesState &OpenedArchetypes,
    const GenericSpecializationInformation *SpecializationInfo) {
  SILType SubstCalleeTy =
      Callee->getType().substGenericArgs(F.getModule(), Subs);
  SILType ClosureType = SILBuilder::getPartialApplyResultType(
      SubstCalleeTy, Args.size(), F.getModule(), {}, CalleeConvention);

  SmallVector<SILValue, 32> TypeDependentOperands;
  collectTypeDependentOperands(TypeDependentOperands, OpenedArchetypes, F,
                               SubstCalleeTy.getASTType(), Subs);
  void *Buffer =
    allocateTrailingInst<PartialApplyInst, Operand>(
      F, getNumAllOperands(Args, TypeDependentOperands));
  return ::new(Buffer) PartialApplyInst(Loc, Callee, SubstCalleeTy,
                                        Subs, Args,
                                        TypeDependentOperands, ClosureType,
                                        SpecializationInfo);
}

TryApplyInstBase::TryApplyInstBase(SILInstructionKind kind,
                                   SILDebugLocation loc,
                                   SILBasicBlock *normalBB,
                                   SILBasicBlock *errorBB)
    : TermInst(kind, loc), DestBBs{{this, normalBB}, {this, errorBB}} {}

TryApplyInst::TryApplyInst(
    SILDebugLocation Loc, SILValue callee, SILType substCalleeTy,
    SubstitutionMap subs, ArrayRef<SILValue> args,
    ArrayRef<SILValue> TypeDependentOperands, SILBasicBlock *normalBB,
    SILBasicBlock *errorBB,
    const GenericSpecializationInformation *SpecializationInfo)
    : InstructionBase(Loc, callee, substCalleeTy, subs, args,
                      TypeDependentOperands, SpecializationInfo, normalBB,
                      errorBB) {}

TryApplyInst *TryApplyInst::create(
    SILDebugLocation loc, SILValue callee, SubstitutionMap subs,
    ArrayRef<SILValue> args, SILBasicBlock *normalBB, SILBasicBlock *errorBB,
    SILFunction &F, SILOpenedArchetypesState &openedArchetypes,
    const GenericSpecializationInformation *specializationInfo) {
  SILType substCalleeTy =
      callee->getType().substGenericArgs(F.getModule(), subs);

  SmallVector<SILValue, 32> typeDependentOperands;
  collectTypeDependentOperands(typeDependentOperands, openedArchetypes, F,
                               substCalleeTy.getASTType(),
                               subs);
  void *buffer =
    allocateTrailingInst<TryApplyInst, Operand>(
      F, getNumAllOperands(args, typeDependentOperands));
  return ::new (buffer) TryApplyInst(loc, callee, substCalleeTy, subs, args,
                                     typeDependentOperands,
                                     normalBB, errorBB, specializationInfo);
}

FunctionRefBaseInst::FunctionRefBaseInst(SILInstructionKind Kind,
                                         SILDebugLocation DebugLoc,
                                         SILFunction *F)
    : LiteralInst(Kind, DebugLoc, F->getLoweredType()), f(F) {
  F->incrementRefCount();
}

void FunctionRefBaseInst::dropReferencedFunction() {
  if (auto *Function = getReferencedFunction())
    Function->decrementRefCount();
  f = nullptr;
}

FunctionRefBaseInst::~FunctionRefBaseInst() {
  if (getReferencedFunction())
    getReferencedFunction()->decrementRefCount();
}

FunctionRefInst::FunctionRefInst(SILDebugLocation Loc, SILFunction *F)
    : FunctionRefBaseInst(SILInstructionKind::FunctionRefInst, Loc, F) {
  assert(!F->isDynamicallyReplaceable());
}

DynamicFunctionRefInst::DynamicFunctionRefInst(SILDebugLocation Loc,
                                               SILFunction *F)
    : FunctionRefBaseInst(SILInstructionKind::DynamicFunctionRefInst, Loc, F) {
  assert(F->isDynamicallyReplaceable());
}

PreviousDynamicFunctionRefInst::PreviousDynamicFunctionRefInst(
    SILDebugLocation Loc, SILFunction *F)
    : FunctionRefBaseInst(SILInstructionKind::PreviousDynamicFunctionRefInst,
                          Loc, F) {
  assert(!F->isDynamicallyReplaceable());
}

AllocGlobalInst::AllocGlobalInst(SILDebugLocation Loc,
                                 SILGlobalVariable *Global)
    : InstructionBase(Loc),
      Global(Global) {}

GlobalAddrInst::GlobalAddrInst(SILDebugLocation DebugLoc,
                               SILGlobalVariable *Global)
    : InstructionBase(DebugLoc, Global->getLoweredType().getAddressType(),
                      Global) {}

GlobalValueInst::GlobalValueInst(SILDebugLocation DebugLoc,
                                 SILGlobalVariable *Global)
    : InstructionBase(DebugLoc, Global->getLoweredType().getObjectType(),
                      Global) {}


const IntrinsicInfo &BuiltinInst::getIntrinsicInfo() const {
  return getModule().getIntrinsicInfo(getName());
}

const BuiltinInfo &BuiltinInst::getBuiltinInfo() const {
  return getModule().getBuiltinInfo(getName());
}

static unsigned getWordsForBitWidth(unsigned bits) {
  return ((bits + llvm::APInt::APINT_BITS_PER_WORD - 1)
          / llvm::APInt::APINT_BITS_PER_WORD);
}

template<typename INST>
static void *allocateLiteralInstWithTextSize(SILModule &M, unsigned length) {
  return M.allocateInst(sizeof(INST) + length, alignof(INST));
}

template<typename INST>
static void *allocateLiteralInstWithBitSize(SILModule &M, unsigned bits) {
  unsigned words = getWordsForBitWidth(bits);
  return M.allocateInst(
      sizeof(INST) + sizeof(llvm::APInt::WordType)*words, alignof(INST));
}

IntegerLiteralInst::IntegerLiteralInst(SILDebugLocation Loc, SILType Ty,
                                       const llvm::APInt &Value)
    : InstructionBase(Loc, Ty) {
  SILInstruction::Bits.IntegerLiteralInst.numBits = Value.getBitWidth();
  std::uninitialized_copy_n(Value.getRawData(), Value.getNumWords(),
                            getTrailingObjects<llvm::APInt::WordType>());
}

IntegerLiteralInst *IntegerLiteralInst::create(SILDebugLocation Loc,
                                               SILType Ty, const APInt &Value,
                                               SILModule &M) {
#ifndef NDEBUG
  if (auto intTy = Ty.getAs<BuiltinIntegerType>()) {
    assert(intTy->getGreatestWidth() == Value.getBitWidth() &&
           "IntegerLiteralInst APInt value's bit width doesn't match type");
  } else {
    assert(Ty.is<BuiltinIntegerLiteralType>());
    assert(Value.getBitWidth() == Value.getMinSignedBits());
  }
#endif

  void *buf = allocateLiteralInstWithBitSize<IntegerLiteralInst>(M,
                                                          Value.getBitWidth());
  return ::new (buf) IntegerLiteralInst(Loc, Ty, Value);
}

static APInt getAPInt(AnyBuiltinIntegerType *anyIntTy, intmax_t value) {
  // If we're forming a fixed-width type, build using the greatest width.
  if (auto intTy = dyn_cast<BuiltinIntegerType>(anyIntTy))
    return APInt(intTy->getGreatestWidth(), value);

  // Otherwise, build using the size of the type and then truncate to the
  // minimum width necessary.
  APInt result(8 * sizeof(value), value, /*signed*/ true);
  result = result.trunc(result.getMinSignedBits());
  return result;
}

IntegerLiteralInst *IntegerLiteralInst::create(SILDebugLocation Loc,
                                               SILType Ty, intmax_t Value,
                                               SILModule &M) {
  auto intTy = Ty.castTo<AnyBuiltinIntegerType>();
  return create(Loc, Ty, getAPInt(intTy, Value), M);
}

static SILType getGreatestIntegerType(Type type, SILModule &M) {
  if (auto intTy = type->getAs<BuiltinIntegerType>()) {
    return SILType::getBuiltinIntegerType(intTy->getGreatestWidth(),
                                          M.getASTContext());
  } else {
    assert(type->is<BuiltinIntegerLiteralType>());
    return SILType::getBuiltinIntegerLiteralType(M.getASTContext());
  }
}

IntegerLiteralInst *IntegerLiteralInst::create(IntegerLiteralExpr *E,
                                               SILDebugLocation Loc,
                                               SILModule &M) {
  return create(Loc, getGreatestIntegerType(E->getType(), M), E->getValue(), M);
}

/// getValue - Return the APInt for the underlying integer literal.
APInt IntegerLiteralInst::getValue() const {
  auto numBits = SILInstruction::Bits.IntegerLiteralInst.numBits;
  return APInt(numBits, {getTrailingObjects<llvm::APInt::WordType>(),
                         getWordsForBitWidth(numBits)});
}

FloatLiteralInst::FloatLiteralInst(SILDebugLocation Loc, SILType Ty,
                                   const APInt &Bits)
    : InstructionBase(Loc, Ty) {
  SILInstruction::Bits.FloatLiteralInst.numBits = Bits.getBitWidth();
  std::uninitialized_copy_n(Bits.getRawData(), Bits.getNumWords(),
                            getTrailingObjects<llvm::APInt::WordType>());
}

FloatLiteralInst *FloatLiteralInst::create(SILDebugLocation Loc, SILType Ty,
                                           const APFloat &Value,
                                           SILModule &M) {
  auto floatTy = Ty.castTo<BuiltinFloatType>();
  assert(&floatTy->getAPFloatSemantics() == &Value.getSemantics() &&
         "FloatLiteralInst value's APFloat semantics do not match type");
  (void)floatTy;

  APInt Bits = Value.bitcastToAPInt();

  void *buf = allocateLiteralInstWithBitSize<FloatLiteralInst>(M,
                                                            Bits.getBitWidth());
  return ::new (buf) FloatLiteralInst(Loc, Ty, Bits);
}

FloatLiteralInst *FloatLiteralInst::create(FloatLiteralExpr *E,
                                           SILDebugLocation Loc,
                                           SILModule &M) {
  return create(Loc,
                // Builtin floating-point types are always valid SIL types.
                SILType::getBuiltinFloatType(
                    E->getType()->castTo<BuiltinFloatType>()->getFPKind(),
                    M.getASTContext()),
                E->getValue(), M);
}

APInt FloatLiteralInst::getBits() const {
  auto numBits = SILInstruction::Bits.FloatLiteralInst.numBits;
  return APInt(numBits, {getTrailingObjects<llvm::APInt::WordType>(),
                         getWordsForBitWidth(numBits)});
}

APFloat FloatLiteralInst::getValue() const {
  return APFloat(getType().castTo<BuiltinFloatType>()->getAPFloatSemantics(),
                 getBits());
}

StringLiteralInst::StringLiteralInst(SILDebugLocation Loc, StringRef Text,
                                     Encoding encoding, SILType Ty)
    : InstructionBase(Loc, Ty) {
  SILInstruction::Bits.StringLiteralInst.TheEncoding = unsigned(encoding);
  SILInstruction::Bits.StringLiteralInst.Length = Text.size();
  memcpy(getTrailingObjects<char>(), Text.data(), Text.size());
}

StringLiteralInst *StringLiteralInst::create(SILDebugLocation Loc,
                                             StringRef text, Encoding encoding,
                                             SILModule &M) {
  void *buf
    = allocateLiteralInstWithTextSize<StringLiteralInst>(M, text.size());

  auto Ty = SILType::getRawPointerType(M.getASTContext());
  return ::new (buf) StringLiteralInst(Loc, text, encoding, Ty);
}

uint64_t StringLiteralInst::getCodeUnitCount() {
  auto E = unsigned(Encoding::UTF16);
  if (SILInstruction::Bits.StringLiteralInst.TheEncoding == E)
    return unicode::getUTF16Length(getValue());
  return SILInstruction::Bits.StringLiteralInst.Length;
}

StoreInst::StoreInst(
    SILDebugLocation Loc, SILValue Src, SILValue Dest,
    StoreOwnershipQualifier Qualifier = StoreOwnershipQualifier::Unqualified)
    : InstructionBase(Loc), Operands(this, Src, Dest) {
  SILInstruction::Bits.StoreInst.OwnershipQualifier = unsigned(Qualifier);
}

StoreBorrowInst::StoreBorrowInst(SILDebugLocation DebugLoc, SILValue Src,
                                 SILValue Dest)
    : InstructionBase(DebugLoc, Dest->getType()),
      Operands(this, Src, Dest) {}

StringRef swift::getSILAccessKindName(SILAccessKind kind) {
  switch (kind) {
  case SILAccessKind::Init: return "init";
  case SILAccessKind::Read: return "read";
  case SILAccessKind::Modify: return "modify";
  case SILAccessKind::Deinit: return "deinit";
  }
  llvm_unreachable("bad access kind");
}

StringRef swift::getSILAccessEnforcementName(SILAccessEnforcement enforcement) {
  switch (enforcement) {
  case SILAccessEnforcement::Unknown: return "unknown";
  case SILAccessEnforcement::Static: return "static";
  case SILAccessEnforcement::Dynamic: return "dynamic";
  case SILAccessEnforcement::Unsafe: return "unsafe";
  }
  llvm_unreachable("bad access enforcement");
}

AssignInst::AssignInst(SILDebugLocation Loc, SILValue Src, SILValue Dest)
    : InstructionBase(Loc), Operands(this, Src, Dest) {}

MarkFunctionEscapeInst *
MarkFunctionEscapeInst::create(SILDebugLocation Loc,
                               ArrayRef<SILValue> Elements, SILFunction &F) {
  auto Size = totalSizeToAlloc<swift::Operand>(Elements.size());
  auto Buf = F.getModule().allocateInst(Size, alignof(MarkFunctionEscapeInst));
  return ::new(Buf) MarkFunctionEscapeInst(Loc, Elements);
}

CopyAddrInst::CopyAddrInst(SILDebugLocation Loc, SILValue SrcLValue,
                           SILValue DestLValue, IsTake_t isTakeOfSrc,
                           IsInitialization_t isInitializationOfDest)
    : InstructionBase(Loc), Operands(this, SrcLValue, DestLValue) {
    SILInstruction::Bits.CopyAddrInst.IsTakeOfSrc = bool(isTakeOfSrc);
    SILInstruction::Bits.CopyAddrInst.IsInitializationOfDest =
      bool(isInitializationOfDest);
  }

BindMemoryInst *
BindMemoryInst::create(SILDebugLocation Loc, SILValue Base, SILValue Index,
                       SILType BoundType, SILFunction &F,
                       SILOpenedArchetypesState &OpenedArchetypes) {
  SmallVector<SILValue, 8> TypeDependentOperands;
  collectTypeDependentOperands(TypeDependentOperands, OpenedArchetypes, F,
                               BoundType.getASTType());
  auto Size = totalSizeToAlloc<swift::Operand>(TypeDependentOperands.size() +
                                               NumFixedOpers);
  auto Buffer = F.getModule().allocateInst(Size, alignof(BindMemoryInst));
  return ::new (Buffer) BindMemoryInst(Loc, Base, Index, BoundType,
                                       TypeDependentOperands);
}

UncheckedRefCastAddrInst::UncheckedRefCastAddrInst(SILDebugLocation Loc,
                                                   SILValue src,
                                                   CanType srcType,
                                                   SILValue dest,
                                                   CanType targetType)
    : InstructionBase(Loc),
      Operands(this, src, dest), SourceType(srcType), TargetType(targetType) {}

UnconditionalCheckedCastAddrInst::UnconditionalCheckedCastAddrInst(
    SILDebugLocation Loc, SILValue src, CanType srcType, SILValue dest,
    CanType targetType)
    : InstructionBase(Loc),
      Operands(this, src, dest), SourceType(srcType), TargetType(targetType) {}

StructInst *StructInst::create(SILDebugLocation Loc, SILType Ty,
                               ArrayRef<SILValue> Elements, SILModule &M,
                               bool HasOwnership) {
  auto Size = totalSizeToAlloc<swift::Operand>(Elements.size());
  auto Buffer = M.allocateInst(Size, alignof(StructInst));
  return ::new (Buffer) StructInst(Loc, Ty, Elements, HasOwnership);
}

StructInst::StructInst(SILDebugLocation Loc, SILType Ty,
                       ArrayRef<SILValue> Elems, bool HasOwnership)
    : InstructionBaseWithTrailingOperands(
          Elems, Loc, Ty,
          HasOwnership ? *mergeSILValueOwnership(Elems)
                       : ValueOwnershipKind(ValueOwnershipKind::Any)) {
  assert(!Ty.getStructOrBoundGenericStruct()->hasUnreferenceableStorage());
}

ObjectInst *ObjectInst::create(SILDebugLocation Loc, SILType Ty,
                               ArrayRef<SILValue> Elements,
                               unsigned NumBaseElements, SILModule &M,
                               bool HasOwnership) {
  auto Size = totalSizeToAlloc<swift::Operand>(Elements.size());
  auto Buffer = M.allocateInst(Size, alignof(ObjectInst));
  return ::new (Buffer)
      ObjectInst(Loc, Ty, Elements, NumBaseElements, HasOwnership);
}

TupleInst *TupleInst::create(SILDebugLocation Loc, SILType Ty,
                             ArrayRef<SILValue> Elements, SILModule &M,
                             bool HasOwnership) {
  auto Size = totalSizeToAlloc<swift::Operand>(Elements.size());
  auto Buffer = M.allocateInst(Size, alignof(TupleInst));
  return ::new (Buffer) TupleInst(Loc, Ty, Elements, HasOwnership);
}

bool TupleExtractInst::isTrivialEltOfOneRCIDTuple() const {
  SILModule &Mod = getModule();

  // If we are not trivial, bail.
  if (!getType().isTrivial(Mod))
    return false;

  // If the elt we are extracting is trivial, we cannot have any non trivial
  // fields.
  if (getOperand()->getType().isTrivial(Mod))
    return false;

  // Ok, now we know that our tuple has non-trivial fields. Make sure that our
  // parent tuple has only one non-trivial field.
  bool FoundNonTrivialField = false;
  SILType OpTy = getOperand()->getType();
  unsigned FieldNo = getFieldNo();

  // For each element index of the tuple...
  for (unsigned i = 0, e = getNumTupleElts(); i != e; ++i) {
    // If the element index is the one we are extracting, skip it...
    if (i == FieldNo)
      continue;

    // Otherwise check if we have a non-trivial type. If we don't have one,
    // continue.
    if (OpTy.getTupleElementType(i).isTrivial(Mod))
      continue;

    // Ok, this type is non-trivial. If we have not seen a non-trivial field
    // yet, set the FoundNonTrivialField flag.
    if (!FoundNonTrivialField) {
      FoundNonTrivialField = true;
      continue;
    }

    // If we have seen a field and thus the FoundNonTrivialField flag is set,
    // return false.
    return false;
  }

  // We found only one trivial field.
  assert(FoundNonTrivialField && "Tuple is non-trivial, but does not have a "
                                 "non-trivial element?!");
  return true;
}

bool TupleExtractInst::isEltOnlyNonTrivialElt() const {
  SILModule &Mod = getModule();

  // If the elt we are extracting is trivial, we cannot be a non-trivial
  // field... return false.
  if (getType().isTrivial(Mod))
    return false;

  // Ok, we know that the elt we are extracting is non-trivial. Make sure that
  // we have no other non-trivial elts.
  SILType OpTy = getOperand()->getType();
  unsigned FieldNo = getFieldNo();

  // For each element index of the tuple...
  for (unsigned i = 0, e = getNumTupleElts(); i != e; ++i) {
    // If the element index is the one we are extracting, skip it...
    if (i == FieldNo)
      continue;

    // Otherwise check if we have a non-trivial type. If we don't have one,
    // continue.
    if (OpTy.getTupleElementType(i).isTrivial(Mod))
      continue;

    // If we do have a non-trivial type, return false. We have multiple
    // non-trivial types violating our condition.
    return false;
  }

  // We checked every other elt of the tuple and did not find any
  // non-trivial elt except for ourselves. Return true.
  return true;
}

bool StructExtractInst::isTrivialFieldOfOneRCIDStruct() const {
  SILModule &Mod = getModule();

  // If we are not trivial, bail.
  if (!getType().isTrivial(Mod))
    return false;

  SILType StructTy = getOperand()->getType();

  // If the elt we are extracting is trivial, we cannot have any non trivial
  // fields.
  if (StructTy.isTrivial(Mod))
    return false;

  // Ok, now we know that our tuple has non-trivial fields. Make sure that our
  // parent tuple has only one non-trivial field.
  bool FoundNonTrivialField = false;

  // For each element index of the tuple...
  for (VarDecl *D : getStructDecl()->getStoredProperties()) {
    // If the field is the one we are extracting, skip it...
    if (Field == D)
      continue;

    // Otherwise check if we have a non-trivial type. If we don't have one,
    // continue.
    if (StructTy.getFieldType(D, Mod).isTrivial(Mod))
      continue;

    // Ok, this type is non-trivial. If we have not seen a non-trivial field
    // yet, set the FoundNonTrivialField flag.
    if (!FoundNonTrivialField) {
      FoundNonTrivialField = true;
      continue;
    }

    // If we have seen a field and thus the FoundNonTrivialField flag is set,
    // return false.
    return false;
  }

  // We found only one trivial field.
  assert(FoundNonTrivialField && "Struct is non-trivial, but does not have a "
                                 "non-trivial field?!");
  return true;
}

/// Return true if we are extracting the only non-trivial field of out parent
/// struct. This implies that a ref count operation on the aggregate is
/// equivalent to a ref count operation on this field.
bool StructExtractInst::isFieldOnlyNonTrivialField() const {
  SILModule &Mod = getModule();

  // If the field we are extracting is trivial, we cannot be a non-trivial
  // field... return false.
  if (getType().isTrivial(Mod))
    return false;

  SILType StructTy = getOperand()->getType();

  // Ok, we are visiting a non-trivial field. Then for every stored field...
  for (VarDecl *D : getStructDecl()->getStoredProperties()) {
    // If we are visiting our own field continue.
    if (Field == D)
      continue;

    // Ok, we have a field that is not equal to the field we are
    // extracting. If that field is trivial, we do not care about
    // it... continue.
    if (StructTy.getFieldType(D, Mod).isTrivial(Mod))
      continue;

    // We have found a non trivial member that is not the member we are
    // extracting, fail.
    return false;
  }

  // We checked every other field of the struct and did not find any
  // non-trivial fields except for ourselves. Return true.
  return true;
}

//===----------------------------------------------------------------------===//
// Instructions representing terminators
//===----------------------------------------------------------------------===//


TermInst::SuccessorListTy TermInst::getSuccessors() {
  switch (getKind()) {
#define TERMINATOR(ID, NAME, PARENT, MEMBEHAVIOR, MAYRELEASE) \
  case SILInstructionKind::ID: return cast<ID>(this)->getSuccessors();
#include "swift/SIL/SILNodes.def"
  default: llvm_unreachable("not a terminator");
  }
  llvm_unreachable("bad instruction kind");
}

bool TermInst::isFunctionExiting() const {
  switch (getTermKind()) {
  case TermKind::BranchInst:
  case TermKind::CondBranchInst:
  case TermKind::SwitchValueInst:
  case TermKind::SwitchEnumInst:
  case TermKind::SwitchEnumAddrInst:
  case TermKind::DynamicMethodBranchInst:
  case TermKind::CheckedCastBranchInst:
  case TermKind::CheckedCastValueBranchInst:
  case TermKind::CheckedCastAddrBranchInst:
  case TermKind::UnreachableInst:
  case TermKind::TryApplyInst:
  case TermKind::YieldInst:
    return false;
  case TermKind::ReturnInst:
  case TermKind::ThrowInst:
  case TermKind::UnwindInst:
    return true;
  }

  llvm_unreachable("Unhandled TermKind in switch.");
}

bool TermInst::isProgramTerminating() const {
  switch (getTermKind()) {
  case TermKind::BranchInst:
  case TermKind::CondBranchInst:
  case TermKind::SwitchValueInst:
  case TermKind::SwitchEnumInst:
  case TermKind::SwitchEnumAddrInst:
  case TermKind::DynamicMethodBranchInst:
  case TermKind::CheckedCastBranchInst:
  case TermKind::CheckedCastValueBranchInst:
  case TermKind::CheckedCastAddrBranchInst:
  case TermKind::ReturnInst:
  case TermKind::ThrowInst:
  case TermKind::UnwindInst:
  case TermKind::TryApplyInst:
  case TermKind::YieldInst:
    return false;
  case TermKind::UnreachableInst:
    return true;
  }

  llvm_unreachable("Unhandled TermKind in switch.");
}

TermInst::SuccessorBlockArgumentsListTy
TermInst::getSuccessorBlockArguments() const {
  function_ref<PhiArgumentArrayRef(const SILSuccessor &)> op;
  op = [](const SILSuccessor &succ) -> PhiArgumentArrayRef {
    return succ.getBB()->getPhiArguments();
  };
  return SuccessorBlockArgumentsListTy(getSuccessors(), op);
}

YieldInst *YieldInst::create(SILDebugLocation loc,
                             ArrayRef<SILValue> yieldedValues,
                             SILBasicBlock *normalBB, SILBasicBlock *unwindBB,
                             SILFunction &F) {
  auto Size = totalSizeToAlloc<swift::Operand>(yieldedValues.size());
  void *Buffer = F.getModule().allocateInst(Size, alignof(YieldInst));
  return ::new (Buffer) YieldInst(loc, yieldedValues, normalBB, unwindBB);
}

BranchInst *BranchInst::create(SILDebugLocation Loc, SILBasicBlock *DestBB,
                               SILFunction &F) {
  return create(Loc, DestBB, {}, F);
}

BranchInst *BranchInst::create(SILDebugLocation Loc,
                               SILBasicBlock *DestBB, ArrayRef<SILValue> Args,
                               SILFunction &F) {
  auto Size = totalSizeToAlloc<swift::Operand>(Args.size());
  auto Buffer = F.getModule().allocateInst(Size, alignof(BranchInst));
  return ::new (Buffer) BranchInst(Loc, DestBB, Args);
}

CondBranchInst::CondBranchInst(SILDebugLocation Loc, SILValue Condition,
                               SILBasicBlock *TrueBB, SILBasicBlock *FalseBB,
                               ArrayRef<SILValue> Args, unsigned NumTrue,
                               unsigned NumFalse, ProfileCounter TrueBBCount,
                               ProfileCounter FalseBBCount)
    : InstructionBaseWithTrailingOperands(Condition, Args, Loc),
                                        DestBBs{{this, TrueBB, TrueBBCount},
                                                {this, FalseBB, FalseBBCount}} {
  assert(Args.size() == (NumTrue + NumFalse) && "Invalid number of args");
  SILInstruction::Bits.CondBranchInst.NumTrueArgs = NumTrue;
  assert(SILInstruction::Bits.CondBranchInst.NumTrueArgs == NumTrue &&
         "Truncation");
  assert(TrueBB != FalseBB && "Identical destinations");
}

CondBranchInst *CondBranchInst::create(SILDebugLocation Loc, SILValue Condition,
                                       SILBasicBlock *TrueBB,
                                       SILBasicBlock *FalseBB,
                                       ProfileCounter TrueBBCount,
                                       ProfileCounter FalseBBCount,
                                       SILFunction &F) {
  return create(Loc, Condition, TrueBB, {}, FalseBB, {}, TrueBBCount,
                FalseBBCount, F);
}

CondBranchInst *
CondBranchInst::create(SILDebugLocation Loc, SILValue Condition,
                       SILBasicBlock *TrueBB, ArrayRef<SILValue> TrueArgs,
                       SILBasicBlock *FalseBB, ArrayRef<SILValue> FalseArgs,
                       ProfileCounter TrueBBCount, ProfileCounter FalseBBCount,
                       SILFunction &F) {
  SmallVector<SILValue, 4> Args;
  Args.append(TrueArgs.begin(), TrueArgs.end());
  Args.append(FalseArgs.begin(), FalseArgs.end());

  auto Size = totalSizeToAlloc<swift::Operand>(Args.size() + NumFixedOpers);
  auto Buffer = F.getModule().allocateInst(Size, alignof(CondBranchInst));
  return ::new (Buffer) CondBranchInst(Loc, Condition, TrueBB, FalseBB, Args,
                                       TrueArgs.size(), FalseArgs.size(),
                                       TrueBBCount, FalseBBCount);
}

SILValue CondBranchInst::getArgForDestBB(const SILBasicBlock *DestBB,
                                         const SILArgument *Arg) const {
  return getArgForDestBB(DestBB, Arg->getIndex());
}

SILValue CondBranchInst::getArgForDestBB(const SILBasicBlock *DestBB,
                                         unsigned ArgIndex) const {
  // If TrueBB and FalseBB equal, we cannot find an arg for this DestBB so
  // return an empty SILValue.
  if (getTrueBB() == getFalseBB()) {
    assert(DestBB == getTrueBB() && "DestBB is not a target of this cond_br");
    return SILValue();
  }

  if (DestBB == getTrueBB())
    return getAllOperands()[NumFixedOpers + ArgIndex].get();

  assert(DestBB == getFalseBB()
         && "By process of elimination BB must be false BB");
  return getAllOperands()[NumFixedOpers + getNumTrueArgs() + ArgIndex].get();
}

void CondBranchInst::swapSuccessors() {
  // Swap our destinations.
  SILBasicBlock *First = DestBBs[0].getBB();
  DestBBs[0] = DestBBs[1].getBB();
  DestBBs[1] = First;

  // If we don't have any arguments return.
  if (!getNumTrueArgs() && !getNumFalseArgs())
    return;

  // Otherwise swap our true and false arguments.
  MutableArrayRef<Operand> Ops = getAllOperands();
  llvm::SmallVector<SILValue, 4> TrueOps;
  for (SILValue V : getTrueArgs())
    TrueOps.push_back(V);

  auto FalseArgs = getFalseArgs();
  for (unsigned i = 0, e = getNumFalseArgs(); i < e; ++i) {
    Ops[NumFixedOpers+i].set(FalseArgs[i]);
  }

  for (unsigned i = 0, e = getNumTrueArgs(); i < e; ++i) {
    Ops[NumFixedOpers+i+getNumFalseArgs()].set(TrueOps[i]);
  }

  // Finally swap the number of arguments that we have. The number of false
  // arguments is derived from the number of true arguments, therefore:
  SILInstruction::Bits.CondBranchInst.NumTrueArgs = getNumFalseArgs();
}

SwitchValueInst::SwitchValueInst(SILDebugLocation Loc, SILValue Operand,
                                 SILBasicBlock *DefaultBB,
                                 ArrayRef<SILValue> Cases,
                                 ArrayRef<SILBasicBlock *> BBs)
    : InstructionBaseWithTrailingOperands(Operand, Cases, Loc) {
  SILInstruction::Bits.SwitchValueInst.HasDefault = bool(DefaultBB);
  // Initialize the successor array.
  auto *succs = getSuccessorBuf();
  unsigned OperandBitWidth = 0;

  if (auto OperandTy = Operand->getType().getAs<BuiltinIntegerType>()) {
    OperandBitWidth = OperandTy->getGreatestWidth();
  }

  for (unsigned i = 0, size = Cases.size(); i < size; ++i) {
    // If we have undef, just add the case and continue.
    if (isa<SILUndef>(Cases[i])) {
      ::new (succs + i) SILSuccessor(this, BBs[i]);
      continue;
    }

    if (OperandBitWidth) {
      auto *IL = dyn_cast<IntegerLiteralInst>(Cases[i]);
      assert(IL && "switch_value case value should be of an integer type");
      assert(IL->getValue().getBitWidth() == OperandBitWidth &&
             "switch_value case value is not same bit width as operand");
      (void)IL;
    } else {
      auto *FR = dyn_cast<FunctionRefInst>(Cases[i]);
      if (!FR) {
        if (auto *CF = dyn_cast<ConvertFunctionInst>(Cases[i])) {
          FR = dyn_cast<FunctionRefInst>(CF->getOperand());
        }
      }
      assert(FR && "switch_value case value should be a function reference");
    }
    ::new (succs + i) SILSuccessor(this, BBs[i]);
  }

  if (hasDefault())
    ::new (succs + getNumCases()) SILSuccessor(this, DefaultBB);
}

SwitchValueInst::~SwitchValueInst() {
  // Destroy the successor records to keep the CFG up to date.
  auto *succs = getSuccessorBuf();
  for (unsigned i = 0, end = getNumCases() + hasDefault(); i < end; ++i) {
    succs[i].~SILSuccessor();
  }
}

SwitchValueInst *SwitchValueInst::create(
    SILDebugLocation Loc, SILValue Operand, SILBasicBlock *DefaultBB,
    ArrayRef<std::pair<SILValue, SILBasicBlock *>> CaseBBs, SILFunction &F) {
  // Allocate enough room for the instruction with tail-allocated data for all
  // the case values and the SILSuccessor arrays. There are `CaseBBs.size()`
  // SILValues and `CaseBBs.size() + (DefaultBB ? 1 : 0)` successors.
  SmallVector<SILValue, 8> Cases;
  SmallVector<SILBasicBlock *, 8> BBs;
  unsigned numCases = CaseBBs.size();
  unsigned numSuccessors = numCases + (DefaultBB ? 1 : 0);
  for (auto pair: CaseBBs) {
    Cases.push_back(pair.first);
    BBs.push_back(pair.second);
  }
  auto size = totalSizeToAlloc<swift::Operand, SILSuccessor>(numCases + 1,
                                                             numSuccessors);
  auto buf = F.getModule().allocateInst(size, alignof(SwitchValueInst));
  return ::new (buf) SwitchValueInst(Loc, Operand, DefaultBB, Cases, BBs);
}

SelectValueInst::SelectValueInst(SILDebugLocation DebugLoc, SILValue Operand,
                                 SILType Type, SILValue DefaultResult,
                                 ArrayRef<SILValue> CaseValuesAndResults,
                                 bool HasOwnership)
    : InstructionBaseWithTrailingOperands(
          Operand, CaseValuesAndResults, DebugLoc, Type,
          HasOwnership ? *mergeSILValueOwnership(CaseValuesAndResults)
                       : ValueOwnershipKind(ValueOwnershipKind::Any)) {}

SelectValueInst *
SelectValueInst::create(SILDebugLocation Loc, SILValue Operand, SILType Type,
                        SILValue DefaultResult,
                        ArrayRef<std::pair<SILValue, SILValue>> CaseValues,
                        SILModule &M, bool HasOwnership) {
  // Allocate enough room for the instruction with tail-allocated data for all
  // the case values and the SILSuccessor arrays. There are `CaseBBs.size()`
  // SILValues and `CaseBBs.size() + (DefaultBB ? 1 : 0)` successors.
  SmallVector<SILValue, 8> CaseValuesAndResults;
  for (auto pair : CaseValues) {
    CaseValuesAndResults.push_back(pair.first);
    CaseValuesAndResults.push_back(pair.second);
  }

  if ((bool)DefaultResult)
    CaseValuesAndResults.push_back(DefaultResult);

  auto Size = totalSizeToAlloc<swift::Operand>(CaseValuesAndResults.size() + 1);
  auto Buf = M.allocateInst(Size, alignof(SelectValueInst));
  return ::new (Buf) SelectValueInst(Loc, Operand, Type, DefaultResult,
                                     CaseValuesAndResults, HasOwnership);
}

template <typename SELECT_ENUM_INST>
SELECT_ENUM_INST *SelectEnumInstBase::createSelectEnum(
    SILDebugLocation Loc, SILValue Operand, SILType Ty, SILValue DefaultValue,
    ArrayRef<std::pair<EnumElementDecl *, SILValue>> DeclsAndValues,
    SILModule &Mod, Optional<ArrayRef<ProfileCounter>> CaseCounts,
    ProfileCounter DefaultCount, bool HasOwnership) {
  // Allocate enough room for the instruction with tail-allocated
  // EnumElementDecl and operand arrays. There are `CaseBBs.size()` decls
  // and `CaseBBs.size() + (DefaultBB ? 1 : 0)` values.
  SmallVector<SILValue, 4> CaseValues;
  SmallVector<EnumElementDecl*, 4> CaseDecls;
  for (auto &pair : DeclsAndValues) {
    CaseValues.push_back(pair.second);
    CaseDecls.push_back(pair.first);
  }

  if (DefaultValue)
    CaseValues.push_back(DefaultValue);

  auto Size = SELECT_ENUM_INST::template
    totalSizeToAlloc<swift::Operand, EnumElementDecl*>(CaseValues.size() + 1,
                                                       CaseDecls.size());
  auto Buf = Mod.allocateInst(Size + sizeof(ProfileCounter),
                              alignof(SELECT_ENUM_INST));
  return ::new (Buf)
      SELECT_ENUM_INST(Loc, Operand, Ty, bool(DefaultValue), CaseValues,
                       CaseDecls, CaseCounts, DefaultCount, HasOwnership);
}

SelectEnumInst *SelectEnumInst::create(
    SILDebugLocation Loc, SILValue Operand, SILType Type, SILValue DefaultValue,
    ArrayRef<std::pair<EnumElementDecl *, SILValue>> CaseValues, SILModule &M,
    Optional<ArrayRef<ProfileCounter>> CaseCounts, ProfileCounter DefaultCount,
    bool HasOwnership) {
  return createSelectEnum<SelectEnumInst>(Loc, Operand, Type, DefaultValue,
                                          CaseValues, M, CaseCounts,
                                          DefaultCount, HasOwnership);
}

SelectEnumAddrInst *SelectEnumAddrInst::create(
    SILDebugLocation Loc, SILValue Operand, SILType Type, SILValue DefaultValue,
    ArrayRef<std::pair<EnumElementDecl *, SILValue>> CaseValues, SILModule &M,
    Optional<ArrayRef<ProfileCounter>> CaseCounts,
    ProfileCounter DefaultCount) {
  // We always pass in false since SelectEnumAddrInst doesn't use ownership. We
  // have to pass something in since SelectEnumInst /does/ need to consider
  // ownership and both use the same creation function.
  return createSelectEnum<SelectEnumAddrInst>(
      Loc, Operand, Type, DefaultValue, CaseValues, M, CaseCounts, DefaultCount,
      false /*HasOwnership*/);
}

SwitchEnumInstBase::SwitchEnumInstBase(
    SILInstructionKind Kind, SILDebugLocation Loc, SILValue Operand,
    SILBasicBlock *DefaultBB,
    ArrayRef<std::pair<EnumElementDecl *, SILBasicBlock *>> CaseBBs,
    Optional<ArrayRef<ProfileCounter>> CaseCounts, ProfileCounter DefaultCount)
    : TermInst(Kind, Loc), Operands(this, Operand) {
  SILInstruction::Bits.SwitchEnumInstBase.HasDefault = bool(DefaultBB);
  SILInstruction::Bits.SwitchEnumInstBase.NumCases = CaseBBs.size();
  // Initialize the case and successor arrays.
  auto *cases = getCaseBuf();
  auto *succs = getSuccessorBuf();
  for (unsigned i = 0, size = CaseBBs.size(); i < size; ++i) {
    cases[i] = CaseBBs[i].first;
    if (CaseCounts) {
      ::new (succs + i)
          SILSuccessor(this, CaseBBs[i].second, CaseCounts.getValue()[i]);
    } else {
      ::new (succs + i) SILSuccessor(this, CaseBBs[i].second);
    }
  }

  if (hasDefault()) {
    ::new (succs + getNumCases()) SILSuccessor(this, DefaultBB, DefaultCount);
  }
}

void SwitchEnumInstBase::swapCase(unsigned i, unsigned j) {
  assert(i < getNumCases() && "First index is out of bounds?!");
  assert(j < getNumCases() && "Second index is out of bounds?!");

  auto *succs = getSuccessorBuf();

  // First grab our destination blocks.
  SILBasicBlock *iBlock = succs[i].getBB();
  SILBasicBlock *jBlock = succs[j].getBB();

  // Then destroy the sil successors and reinitialize them with the new things
  // that they are pointing at.
  succs[i].~SILSuccessor();
  ::new (succs + i) SILSuccessor(this, jBlock);
  succs[j].~SILSuccessor();
  ::new (succs + j) SILSuccessor(this, iBlock);

  // Now swap our cases.
  auto *cases = getCaseBuf();
  std::swap(cases[i], cases[j]);
}

namespace {
  template <class Inst> EnumElementDecl *
  getUniqueCaseForDefaultValue(Inst *inst, SILValue enumValue) {
    assert(inst->hasDefault() && "doesn't have a default");
    SILType enumType = enumValue->getType();

    EnumDecl *decl = enumType.getEnumOrBoundGenericEnum();
    assert(decl && "switch_enum operand is not an enum");

    const SILFunction *F = inst->getFunction();
    if (!decl->isEffectivelyExhaustive(F->getModule().getSwiftModule(),
                                       F->getResilienceExpansion())) {
      return nullptr;
    }

    llvm::SmallPtrSet<EnumElementDecl *, 4> unswitchedElts;
    for (auto elt : decl->getAllElements())
      unswitchedElts.insert(elt);

    for (unsigned i = 0, e = inst->getNumCases(); i != e; ++i) {
      auto Entry = inst->getCase(i);
      unswitchedElts.erase(Entry.first);
    }

    if (unswitchedElts.size() == 1)
      return *unswitchedElts.begin();

    return nullptr;
  }
} // end anonymous namespace

NullablePtr<EnumElementDecl> SelectEnumInstBase::getUniqueCaseForDefault() {
  return getUniqueCaseForDefaultValue(this, getEnumOperand());
}

NullablePtr<EnumElementDecl> SelectEnumInstBase::getSingleTrueElement() const {
  auto SEIType = getType().getAs<BuiltinIntegerType>();
  if (!SEIType)
    return nullptr;
  if (SEIType->getWidth() != BuiltinIntegerWidth::fixed(1))
    return nullptr;

  // Try to find a single literal "true" case.
  Optional<EnumElementDecl*> TrueElement;
  for (unsigned i = 0, e = getNumCases(); i < e; ++i) {
    auto casePair = getCase(i);
    if (auto intLit = dyn_cast<IntegerLiteralInst>(casePair.second)) {
      if (intLit->getValue() == APInt(1, 1)) {
        if (!TrueElement)
          TrueElement = casePair.first;
        else
          // Use Optional(nullptr) to represent more than one.
          TrueElement = Optional<EnumElementDecl*>(nullptr);
      }
    }
  }

  if (!TrueElement || !*TrueElement)
    return nullptr;
  return *TrueElement;
}

SwitchEnumInstBase::~SwitchEnumInstBase() {
  // Destroy the successor records to keep the CFG up to date.
  auto *succs = getSuccessorBuf();
  for (unsigned i = 0, end = getNumCases() + hasDefault(); i < end; ++i) {
    succs[i].~SILSuccessor();
  }
}

template <typename SWITCH_ENUM_INST>
SWITCH_ENUM_INST *SwitchEnumInstBase::createSwitchEnum(
    SILDebugLocation Loc, SILValue Operand, SILBasicBlock *DefaultBB,
    ArrayRef<std::pair<EnumElementDecl *, SILBasicBlock *>> CaseBBs,
    SILFunction &F, Optional<ArrayRef<ProfileCounter>> CaseCounts,
    ProfileCounter DefaultCount) {
  // Allocate enough room for the instruction with tail-allocated
  // EnumElementDecl and SILSuccessor arrays. There are `CaseBBs.size()` decls
  // and `CaseBBs.size() + (DefaultBB ? 1 : 0)` successors.
  unsigned numCases = CaseBBs.size();
  unsigned numSuccessors = numCases + (DefaultBB ? 1 : 0);

  void *buf = F.getModule().allocateInst(
      sizeof(SWITCH_ENUM_INST) + sizeof(EnumElementDecl *) * numCases +
          sizeof(SILSuccessor) * numSuccessors,
      alignof(SWITCH_ENUM_INST));
  return ::new (buf) SWITCH_ENUM_INST(Loc, Operand, DefaultBB, CaseBBs,
                                      CaseCounts, DefaultCount);
}

NullablePtr<EnumElementDecl> SwitchEnumInstBase::getUniqueCaseForDefault() {
  return getUniqueCaseForDefaultValue(this, getOperand());
}

NullablePtr<EnumElementDecl>
SwitchEnumInstBase::getUniqueCaseForDestination(SILBasicBlock *BB) {
  SILValue value = getOperand();
  SILType enumType = value->getType();
  EnumDecl *decl = enumType.getEnumOrBoundGenericEnum();
  assert(decl && "switch_enum operand is not an enum");
  (void)decl;

  EnumElementDecl *D = nullptr;
  for (unsigned i = 0, e = getNumCases(); i != e; ++i) {
    auto Entry = getCase(i);
    if (Entry.second == BB) {
      if (D != nullptr)
        return nullptr;
      D = Entry.first;
    }
  }
  if (!D && hasDefault() && getDefaultBB() == BB) {
    return getUniqueCaseForDefault();
  }
  return D;
}

SwitchEnumInst *SwitchEnumInst::create(
    SILDebugLocation Loc, SILValue Operand, SILBasicBlock *DefaultBB,
    ArrayRef<std::pair<EnumElementDecl *, SILBasicBlock *>> CaseBBs,
    SILFunction &F, Optional<ArrayRef<ProfileCounter>> CaseCounts,
    ProfileCounter DefaultCount) {
  return createSwitchEnum<SwitchEnumInst>(Loc, Operand, DefaultBB, CaseBBs, F,
                                          CaseCounts, DefaultCount);
}

SwitchEnumAddrInst *SwitchEnumAddrInst::create(
    SILDebugLocation Loc, SILValue Operand, SILBasicBlock *DefaultBB,
    ArrayRef<std::pair<EnumElementDecl *, SILBasicBlock *>> CaseBBs,
    SILFunction &F, Optional<ArrayRef<ProfileCounter>> CaseCounts,
    ProfileCounter DefaultCount) {
  return createSwitchEnum<SwitchEnumAddrInst>(Loc, Operand, DefaultBB, CaseBBs,
                                              F, CaseCounts, DefaultCount);
}

DynamicMethodBranchInst::DynamicMethodBranchInst(SILDebugLocation Loc,
                                                 SILValue Operand,
                                                 SILDeclRef Member,
                                                 SILBasicBlock *HasMethodBB,
                                                 SILBasicBlock *NoMethodBB)
  : InstructionBase(Loc),
    Member(Member),
    DestBBs{{this, HasMethodBB}, {this, NoMethodBB}},
    Operands(this, Operand)
{
}

DynamicMethodBranchInst *
DynamicMethodBranchInst::create(SILDebugLocation Loc, SILValue Operand,
                                SILDeclRef Member, SILBasicBlock *HasMethodBB,
                                SILBasicBlock *NoMethodBB, SILFunction &F) {
  void *Buffer = F.getModule().allocateInst(sizeof(DynamicMethodBranchInst),
                                            alignof(DynamicMethodBranchInst));
  return ::new (Buffer)
      DynamicMethodBranchInst(Loc, Operand, Member, HasMethodBB, NoMethodBB);
}

WitnessMethodInst *
WitnessMethodInst::create(SILDebugLocation Loc, CanType LookupType,
                          ProtocolConformanceRef Conformance, SILDeclRef Member,
                          SILType Ty, SILFunction *F,
                          SILOpenedArchetypesState &OpenedArchetypes) {
  assert(cast<ProtocolDecl>(Member.getDecl()->getDeclContext())
         == Conformance.getRequirement());

  SILModule &Mod = F->getModule();
  SmallVector<SILValue, 8> TypeDependentOperands;
  collectTypeDependentOperands(TypeDependentOperands, OpenedArchetypes, *F,
                               LookupType);
  auto Size = totalSizeToAlloc<swift::Operand>(TypeDependentOperands.size());
  auto Buffer = Mod.allocateInst(Size, alignof(WitnessMethodInst));

  return ::new (Buffer) WitnessMethodInst(Loc, LookupType, Conformance, Member,
                                          Ty, TypeDependentOperands);
}

ObjCMethodInst *
ObjCMethodInst::create(SILDebugLocation DebugLoc, SILValue Operand,
                       SILDeclRef Member, SILType Ty, SILFunction *F,
                       SILOpenedArchetypesState &OpenedArchetypes) {
  SILModule &Mod = F->getModule();
  SmallVector<SILValue, 8> TypeDependentOperands;
  collectTypeDependentOperands(TypeDependentOperands, OpenedArchetypes, *F,
                               Ty.getASTType());

  unsigned size =
      totalSizeToAlloc<swift::Operand>(1 + TypeDependentOperands.size());
  void *Buffer = Mod.allocateInst(size, alignof(ObjCMethodInst));
  return ::new (Buffer) ObjCMethodInst(DebugLoc, Operand,
                                       TypeDependentOperands,
                                       Member, Ty);
}

InitExistentialAddrInst *InitExistentialAddrInst::create(
    SILDebugLocation Loc, SILValue Existential, CanType ConcreteType,
    SILType ConcreteLoweredType, ArrayRef<ProtocolConformanceRef> Conformances,
    SILFunction *F, SILOpenedArchetypesState &OpenedArchetypes) {
  SILModule &Mod = F->getModule();
  SmallVector<SILValue, 8> TypeDependentOperands;
  collectTypeDependentOperands(TypeDependentOperands, OpenedArchetypes, *F,
                               ConcreteType);
  unsigned size =
      totalSizeToAlloc<swift::Operand>(1 + TypeDependentOperands.size());
  void *Buffer = Mod.allocateInst(size,
                                  alignof(InitExistentialAddrInst));
  return ::new (Buffer) InitExistentialAddrInst(Loc, Existential,
                                                TypeDependentOperands,
                                                ConcreteType,
                                                ConcreteLoweredType,
                                                Conformances);
}

InitExistentialValueInst *InitExistentialValueInst::create(
    SILDebugLocation Loc, SILType ExistentialType, CanType ConcreteType,
    SILValue Instance, ArrayRef<ProtocolConformanceRef> Conformances,
    SILFunction *F, SILOpenedArchetypesState &OpenedArchetypes) {
  SILModule &Mod = F->getModule();
  SmallVector<SILValue, 8> TypeDependentOperands;
  collectTypeDependentOperands(TypeDependentOperands, OpenedArchetypes, *F,
                               ConcreteType);
  unsigned size =
      totalSizeToAlloc<swift::Operand>(1 + TypeDependentOperands.size());

  void *Buffer = Mod.allocateInst(size, alignof(InitExistentialRefInst));
  return ::new (Buffer)
      InitExistentialValueInst(Loc, ExistentialType, ConcreteType, Instance,
                                TypeDependentOperands, Conformances);
}

InitExistentialRefInst *
InitExistentialRefInst::create(SILDebugLocation Loc, SILType ExistentialType,
                               CanType ConcreteType, SILValue Instance,
                               ArrayRef<ProtocolConformanceRef> Conformances,
                               SILFunction *F,
                               SILOpenedArchetypesState &OpenedArchetypes) {
  SILModule &Mod = F->getModule();
  SmallVector<SILValue, 8> TypeDependentOperands;
  collectTypeDependentOperands(TypeDependentOperands, OpenedArchetypes, *F,
                               ConcreteType);
  unsigned size =
      totalSizeToAlloc<swift::Operand>(1 + TypeDependentOperands.size());

  void *Buffer = Mod.allocateInst(size,
                                  alignof(InitExistentialRefInst));
  return ::new (Buffer) InitExistentialRefInst(Loc, ExistentialType,
                                               ConcreteType,
                                               Instance,
                                               TypeDependentOperands,
                                               Conformances);
}

InitExistentialMetatypeInst::InitExistentialMetatypeInst(
    SILDebugLocation Loc, SILType existentialMetatypeType, SILValue metatype,
    ArrayRef<SILValue> TypeDependentOperands,
    ArrayRef<ProtocolConformanceRef> conformances)
    : UnaryInstructionWithTypeDependentOperandsBase(Loc, metatype,
                                                    TypeDependentOperands,
                                                    existentialMetatypeType),
      NumConformances(conformances.size()) {
  std::uninitialized_copy(conformances.begin(), conformances.end(),
                          getTrailingObjects<ProtocolConformanceRef>());
}

InitExistentialMetatypeInst *InitExistentialMetatypeInst::create(
    SILDebugLocation Loc, SILType existentialMetatypeType, SILValue metatype,
    ArrayRef<ProtocolConformanceRef> conformances, SILFunction *F,
    SILOpenedArchetypesState &OpenedArchetypes) {
  SILModule &M = F->getModule();
  SmallVector<SILValue, 8> TypeDependentOperands;
  collectTypeDependentOperands(TypeDependentOperands, OpenedArchetypes, *F,
                               existentialMetatypeType.getASTType());

  unsigned size = totalSizeToAlloc<swift::Operand, ProtocolConformanceRef>(
      1 + TypeDependentOperands.size(), conformances.size());

  void *buffer = M.allocateInst(size, alignof(InitExistentialMetatypeInst));
  return ::new (buffer) InitExistentialMetatypeInst(
      Loc, existentialMetatypeType, metatype,
      TypeDependentOperands, conformances);
}

ArrayRef<ProtocolConformanceRef>
InitExistentialMetatypeInst::getConformances() const {
  return {getTrailingObjects<ProtocolConformanceRef>(), NumConformances};
}

OpenedExistentialAccess swift::getOpenedExistentialAccessFor(AccessKind access) {
  switch (access) {
  case AccessKind::Read:
    return OpenedExistentialAccess::Immutable;
  case AccessKind::ReadWrite:
  case AccessKind::Write:
    return OpenedExistentialAccess::Mutable;
  }
  llvm_unreachable("Uncovered covered switch?");
}

OpenExistentialAddrInst::OpenExistentialAddrInst(
    SILDebugLocation DebugLoc, SILValue Operand, SILType SelfTy,
    OpenedExistentialAccess AccessKind)
    : UnaryInstructionBase(DebugLoc, Operand, SelfTy), ForAccess(AccessKind) {}

OpenExistentialRefInst::OpenExistentialRefInst(SILDebugLocation DebugLoc,
                                               SILValue Operand, SILType Ty,
                                               bool HasOwnership)
    : UnaryInstructionBase(DebugLoc, Operand, Ty,
                           HasOwnership
                               ? Operand.getOwnershipKind()
                               : ValueOwnershipKind(ValueOwnershipKind::Any)) {
  assert(Operand->getType().isObject() && "Operand must be an object.");
  assert(Ty.isObject() && "Result type must be an object type.");
}

OpenExistentialMetatypeInst::OpenExistentialMetatypeInst(
    SILDebugLocation DebugLoc, SILValue operand, SILType ty)
    : UnaryInstructionBase(DebugLoc, operand, ty) {
}

OpenExistentialBoxInst::OpenExistentialBoxInst(
    SILDebugLocation DebugLoc, SILValue operand, SILType ty)
    : UnaryInstructionBase(DebugLoc, operand, ty) {
}

OpenExistentialBoxValueInst::OpenExistentialBoxValueInst(
    SILDebugLocation DebugLoc, SILValue operand, SILType ty)
    : UnaryInstructionBase(DebugLoc, operand, ty) {
}

OpenExistentialValueInst::OpenExistentialValueInst(SILDebugLocation DebugLoc,
                                                     SILValue Operand,
                                                     SILType SelfTy)
    : UnaryInstructionBase(DebugLoc, Operand, SelfTy) {}

UncheckedRefCastInst *
UncheckedRefCastInst::create(SILDebugLocation DebugLoc, SILValue Operand,
                             SILType Ty, SILFunction &F,
                             SILOpenedArchetypesState &OpenedArchetypes) {
  SILModule &Mod = F.getModule();
  SmallVector<SILValue, 8> TypeDependentOperands;
  collectTypeDependentOperands(TypeDependentOperands, OpenedArchetypes, F,
                               Ty.getASTType());
  unsigned size =
      totalSizeToAlloc<swift::Operand>(1 + TypeDependentOperands.size());
  void *Buffer = Mod.allocateInst(size, alignof(UncheckedRefCastInst));
  return ::new (Buffer) UncheckedRefCastInst(DebugLoc, Operand,
                                             TypeDependentOperands, Ty);
}

UncheckedAddrCastInst *
UncheckedAddrCastInst::create(SILDebugLocation DebugLoc, SILValue Operand,
                              SILType Ty, SILFunction &F,
                              SILOpenedArchetypesState &OpenedArchetypes) {
  SILModule &Mod = F.getModule();
  SmallVector<SILValue, 8> TypeDependentOperands;
  collectTypeDependentOperands(TypeDependentOperands, OpenedArchetypes, F,
                               Ty.getASTType());
  unsigned size =
      totalSizeToAlloc<swift::Operand>(1 + TypeDependentOperands.size());
  void *Buffer = Mod.allocateInst(size, alignof(UncheckedAddrCastInst));
  return ::new (Buffer) UncheckedAddrCastInst(DebugLoc, Operand,
                                              TypeDependentOperands, Ty);
}

UncheckedTrivialBitCastInst *
UncheckedTrivialBitCastInst::create(SILDebugLocation DebugLoc, SILValue Operand,
                              SILType Ty, SILFunction &F,
                              SILOpenedArchetypesState &OpenedArchetypes) {
  SILModule &Mod = F.getModule();
  SmallVector<SILValue, 8> TypeDependentOperands;
  collectTypeDependentOperands(TypeDependentOperands, OpenedArchetypes, F,
                               Ty.getASTType());
  unsigned size =
      totalSizeToAlloc<swift::Operand>(1 + TypeDependentOperands.size());
  void *Buffer = Mod.allocateInst(size, alignof(UncheckedTrivialBitCastInst));
  return ::new (Buffer) UncheckedTrivialBitCastInst(DebugLoc, Operand,
                                                    TypeDependentOperands,
                                                    Ty);
}

UncheckedBitwiseCastInst *
UncheckedBitwiseCastInst::create(SILDebugLocation DebugLoc, SILValue Operand,
                                 SILType Ty, SILFunction &F,
                                 SILOpenedArchetypesState &OpenedArchetypes) {
  SILModule &Mod = F.getModule();
  SmallVector<SILValue, 8> TypeDependentOperands;
  collectTypeDependentOperands(TypeDependentOperands, OpenedArchetypes, F,
                               Ty.getASTType());
  unsigned size =
      totalSizeToAlloc<swift::Operand>(1 + TypeDependentOperands.size());
  void *Buffer = Mod.allocateInst(size, alignof(UncheckedBitwiseCastInst));
  return ::new (Buffer) UncheckedBitwiseCastInst(DebugLoc, Operand,
                                                 TypeDependentOperands, Ty);
}

UnconditionalCheckedCastInst *UnconditionalCheckedCastInst::create(
    SILDebugLocation DebugLoc, SILValue Operand, SILType DestTy, SILFunction &F,
    SILOpenedArchetypesState &OpenedArchetypes) {
  SILModule &Mod = F.getModule();
  SmallVector<SILValue, 8> TypeDependentOperands;
  collectTypeDependentOperands(TypeDependentOperands, OpenedArchetypes, F,
                               DestTy.getASTType());
  unsigned size =
      totalSizeToAlloc<swift::Operand>(1 + TypeDependentOperands.size());
  void *Buffer = Mod.allocateInst(size, alignof(UnconditionalCheckedCastInst));
  return ::new (Buffer) UnconditionalCheckedCastInst(DebugLoc, Operand,
                                                     TypeDependentOperands, DestTy);
}

UnconditionalCheckedCastValueInst *UnconditionalCheckedCastValueInst::create(
    SILDebugLocation DebugLoc, SILValue Operand, SILType DestTy, SILFunction &F,
    SILOpenedArchetypesState &OpenedArchetypes) {
  SILModule &Mod = F.getModule();
  SmallVector<SILValue, 8> TypeDependentOperands;
  collectTypeDependentOperands(TypeDependentOperands, OpenedArchetypes, F,
                               DestTy.getASTType());
  unsigned size =
      totalSizeToAlloc<swift::Operand>(1 + TypeDependentOperands.size());
  void *Buffer =
      Mod.allocateInst(size, alignof(UnconditionalCheckedCastValueInst));
  return ::new (Buffer) UnconditionalCheckedCastValueInst(
      DebugLoc, Operand, TypeDependentOperands, DestTy);
}

CheckedCastBranchInst *CheckedCastBranchInst::create(
    SILDebugLocation DebugLoc, bool IsExact, SILValue Operand, SILType DestTy,
    SILBasicBlock *SuccessBB, SILBasicBlock *FailureBB, SILFunction &F,
    SILOpenedArchetypesState &OpenedArchetypes, ProfileCounter Target1Count,
    ProfileCounter Target2Count) {
  SILModule &Mod = F.getModule();
  SmallVector<SILValue, 8> TypeDependentOperands;
  collectTypeDependentOperands(TypeDependentOperands, OpenedArchetypes, F,
                               DestTy.getASTType());
  unsigned size =
      totalSizeToAlloc<swift::Operand>(1 + TypeDependentOperands.size());
  void *Buffer = Mod.allocateInst(size, alignof(CheckedCastBranchInst));
  return ::new (Buffer) CheckedCastBranchInst(
      DebugLoc, IsExact, Operand, TypeDependentOperands, DestTy, SuccessBB,
      FailureBB, Target1Count, Target2Count);
}

CheckedCastValueBranchInst *
CheckedCastValueBranchInst::create(SILDebugLocation DebugLoc, SILValue Operand,
                                   SILType DestTy, SILBasicBlock *SuccessBB,
                                   SILBasicBlock *FailureBB, SILFunction &F,
                                   SILOpenedArchetypesState &OpenedArchetypes) {
  SILModule &Mod = F.getModule();
  SmallVector<SILValue, 8> TypeDependentOperands;
  collectTypeDependentOperands(TypeDependentOperands, OpenedArchetypes, F,
                               DestTy.getASTType());
  unsigned size =
      totalSizeToAlloc<swift::Operand>(1 + TypeDependentOperands.size());
  void *Buffer = Mod.allocateInst(size, alignof(CheckedCastValueBranchInst));
  return ::new (Buffer) CheckedCastValueBranchInst(
      DebugLoc, Operand, TypeDependentOperands, DestTy, SuccessBB, FailureBB);
}

MetatypeInst *MetatypeInst::create(SILDebugLocation Loc, SILType Ty,
                                   SILFunction *F,
                                   SILOpenedArchetypesState &OpenedArchetypes) {
  SILModule &Mod = F->getModule();
  SmallVector<SILValue, 8> TypeDependentOperands;
  collectTypeDependentOperands(TypeDependentOperands, OpenedArchetypes, *F,
                               Ty.castTo<MetatypeType>().getInstanceType());
  auto Size = totalSizeToAlloc<swift::Operand>(TypeDependentOperands.size());
  auto Buffer = Mod.allocateInst(Size, alignof(MetatypeInst));
  return ::new (Buffer) MetatypeInst(Loc, Ty, TypeDependentOperands);
}

UpcastInst *UpcastInst::create(SILDebugLocation DebugLoc, SILValue Operand,
                               SILType Ty, SILFunction &F,
                               SILOpenedArchetypesState &OpenedArchetypes) {
  SILModule &Mod = F.getModule();
  SmallVector<SILValue, 8> TypeDependentOperands;
  collectTypeDependentOperands(TypeDependentOperands, OpenedArchetypes, F,
                               Ty.getASTType());
  unsigned size =
    totalSizeToAlloc<swift::Operand>(1 + TypeDependentOperands.size());
  void *Buffer = Mod.allocateInst(size, alignof(UpcastInst));
  return ::new (Buffer) UpcastInst(DebugLoc, Operand,
                                   TypeDependentOperands, Ty);
}

ThinToThickFunctionInst *
ThinToThickFunctionInst::create(SILDebugLocation DebugLoc, SILValue Operand,
                                SILType Ty, SILFunction &F,
                                SILOpenedArchetypesState &OpenedArchetypes) {
  SILModule &Mod = F.getModule();
  SmallVector<SILValue, 8> TypeDependentOperands;
  collectTypeDependentOperands(TypeDependentOperands, OpenedArchetypes, F,
                               Ty.getASTType());
  unsigned size =
    totalSizeToAlloc<swift::Operand>(1 + TypeDependentOperands.size());
  void *Buffer = Mod.allocateInst(size, alignof(ThinToThickFunctionInst));
  return ::new (Buffer) ThinToThickFunctionInst(DebugLoc, Operand,
                                                TypeDependentOperands, Ty);
}

PointerToThinFunctionInst *
PointerToThinFunctionInst::create(SILDebugLocation DebugLoc, SILValue Operand,
                                  SILType Ty, SILFunction &F,
                                  SILOpenedArchetypesState &OpenedArchetypes) {
  SILModule &Mod = F.getModule();
  SmallVector<SILValue, 8> TypeDependentOperands;
  collectTypeDependentOperands(TypeDependentOperands, OpenedArchetypes, F,
                               Ty.getASTType());
  unsigned size =
    totalSizeToAlloc<swift::Operand>(1 + TypeDependentOperands.size());
  void *Buffer = Mod.allocateInst(size, alignof(PointerToThinFunctionInst));
  return ::new (Buffer) PointerToThinFunctionInst(DebugLoc, Operand,
                                                  TypeDependentOperands, Ty);
}

ConvertFunctionInst *ConvertFunctionInst::create(
    SILDebugLocation DebugLoc, SILValue Operand, SILType Ty, SILFunction &F,
    SILOpenedArchetypesState &OpenedArchetypes, bool WithoutActuallyEscaping) {
  SILModule &Mod = F.getModule();
  SmallVector<SILValue, 8> TypeDependentOperands;
  collectTypeDependentOperands(TypeDependentOperands, OpenedArchetypes, F,
                               Ty.getASTType());
  unsigned size =
    totalSizeToAlloc<swift::Operand>(1 + TypeDependentOperands.size());
  void *Buffer = Mod.allocateInst(size, alignof(ConvertFunctionInst));
  auto *CFI = ::new (Buffer) ConvertFunctionInst(
      DebugLoc, Operand, TypeDependentOperands, Ty, WithoutActuallyEscaping);
  // If we do not have lowered SIL, make sure that are not performing
  // ABI-incompatible conversions.
  //
  // *NOTE* We purposely do not use an early return here to ensure that in
  // builds without assertions this whole if statement is optimized out.
  if (F.getModule().getStage() != SILStage::Lowered) {
    // Make sure we are not performing ABI-incompatible conversions.
    CanSILFunctionType opTI =
        CFI->getOperand()->getType().castTo<SILFunctionType>();
    (void)opTI;
    CanSILFunctionType resTI = CFI->getType().castTo<SILFunctionType>();
    (void)resTI;
    assert(opTI->isABICompatibleWith(resTI).isCompatible() &&
           "Can not convert in between ABI incompatible function types");
  }
  return CFI;
}

ConvertEscapeToNoEscapeInst *ConvertEscapeToNoEscapeInst::create(
    SILDebugLocation DebugLoc, SILValue Operand, SILType Ty, SILFunction &F,
    SILOpenedArchetypesState &OpenedArchetypes, bool isEscapedByUser,
    bool isLifetimeGuaranteed) {
  SILModule &Mod = F.getModule();
  SmallVector<SILValue, 8> TypeDependentOperands;
  collectTypeDependentOperands(TypeDependentOperands, OpenedArchetypes, F,
                               Ty.getASTType());
  unsigned size =
    totalSizeToAlloc<swift::Operand>(1 + TypeDependentOperands.size());
  void *Buffer = Mod.allocateInst(size, alignof(ConvertEscapeToNoEscapeInst));
  auto *CFI = ::new (Buffer)
      ConvertEscapeToNoEscapeInst(DebugLoc, Operand, TypeDependentOperands, Ty,
                                  isEscapedByUser, isLifetimeGuaranteed);
  // If we do not have lowered SIL, make sure that are not performing
  // ABI-incompatible conversions.
  //
  // *NOTE* We purposely do not use an early return here to ensure that in
  // builds without assertions this whole if statement is optimized out.
  if (F.getModule().getStage() != SILStage::Lowered) {
    // Make sure we are not performing ABI-incompatible conversions.
    CanSILFunctionType opTI =
        CFI->getOperand()->getType().castTo<SILFunctionType>();
    (void)opTI;
    CanSILFunctionType resTI = CFI->getType().castTo<SILFunctionType>();
    (void)resTI;
    assert(
        opTI->isABICompatibleWith(resTI).isCompatibleUpToNoEscapeConversion() &&
        "Can not convert in between ABI incompatible function types");
  }
  return CFI;
}

bool KeyPathPatternComponent::isComputedSettablePropertyMutating() const {
  switch (getKind()) {
  case Kind::StoredProperty:
  case Kind::GettableProperty:
  case Kind::OptionalChain:
  case Kind::OptionalWrap:
  case Kind::OptionalForce:
    llvm_unreachable("not a settable computed property");
  case Kind::SettableProperty: {
    auto setter = getComputedPropertySetter();
    return setter->getLoweredFunctionType()->getParameters()[1].getConvention()
       == ParameterConvention::Indirect_Inout;
  }
  }
  llvm_unreachable("unhandled kind");
}

static void
forEachRefcountableReference(const KeyPathPatternComponent &component,
                         llvm::function_ref<void (SILFunction*)> forFunction) {
  switch (component.getKind()) {
  case KeyPathPatternComponent::Kind::StoredProperty:
  case KeyPathPatternComponent::Kind::OptionalChain:
  case KeyPathPatternComponent::Kind::OptionalWrap:
  case KeyPathPatternComponent::Kind::OptionalForce:
    return;
  case KeyPathPatternComponent::Kind::SettableProperty:
    forFunction(component.getComputedPropertySetter());
    LLVM_FALLTHROUGH;
  case KeyPathPatternComponent::Kind::GettableProperty:
    forFunction(component.getComputedPropertyGetter());
    
    switch (component.getComputedPropertyId().getKind()) {
    case KeyPathPatternComponent::ComputedPropertyId::DeclRef:
      // Mark the vtable entry as used somehow?
      break;
    case KeyPathPatternComponent::ComputedPropertyId::Function:
      forFunction(component.getComputedPropertyId().getFunction());
      break;
    case KeyPathPatternComponent::ComputedPropertyId::Property:
      break;
    }
    
    if (auto equals = component.getSubscriptIndexEquals())
      forFunction(equals);
    if (auto hash = component.getSubscriptIndexHash())
      forFunction(hash);
    return;
  }
}

void KeyPathPatternComponent::incrementRefCounts() const {
  forEachRefcountableReference(*this,
    [&](SILFunction *f) { f->incrementRefCount(); });
}
void KeyPathPatternComponent::decrementRefCounts() const {
  forEachRefcountableReference(*this,
                               [&](SILFunction *f) { f->decrementRefCount(); });
}

KeyPathPattern *
KeyPathPattern::get(SILModule &M, CanGenericSignature signature,
                    CanType rootType, CanType valueType,
                    ArrayRef<KeyPathPatternComponent> components,
                    StringRef objcString) {
  llvm::FoldingSetNodeID id;
  Profile(id, signature, rootType, valueType, components, objcString);
  
  void *insertPos;
  auto existing = M.KeyPathPatterns.FindNodeOrInsertPos(id, insertPos);
  if (existing)
    return existing;
  
  // Determine the number of operands.
  int maxOperandNo = -1;
  for (auto component : components) {
    switch (component.getKind()) {
    case KeyPathPatternComponent::Kind::StoredProperty:
    case KeyPathPatternComponent::Kind::OptionalChain:
    case KeyPathPatternComponent::Kind::OptionalWrap:
    case KeyPathPatternComponent::Kind::OptionalForce:
      break;
    
    case KeyPathPatternComponent::Kind::GettableProperty:
    case KeyPathPatternComponent::Kind::SettableProperty:
      for (auto &index : component.getSubscriptIndices()) {
        maxOperandNo = std::max(maxOperandNo, (int)index.Operand);
      }
    }
  }
  
  auto newPattern = KeyPathPattern::create(M, signature, rootType, valueType,
                                           components, objcString,
                                           maxOperandNo + 1);
  M.KeyPathPatterns.InsertNode(newPattern, insertPos);
  return newPattern;
}

KeyPathPattern *
KeyPathPattern::create(SILModule &M, CanGenericSignature signature,
                       CanType rootType, CanType valueType,
                       ArrayRef<KeyPathPatternComponent> components,
                       StringRef objcString,
                       unsigned numOperands) {
  auto totalSize = totalSizeToAlloc<KeyPathPatternComponent>(components.size());
  void *mem = M.allocate(totalSize, alignof(KeyPathPatternComponent));
  return ::new (mem) KeyPathPattern(signature, rootType, valueType,
                                    components, objcString, numOperands);
}

KeyPathPattern::KeyPathPattern(CanGenericSignature signature,
                               CanType rootType, CanType valueType,
                               ArrayRef<KeyPathPatternComponent> components,
                               StringRef objcString,
                               unsigned numOperands)
  : NumOperands(numOperands), NumComponents(components.size()),
    Signature(signature), RootType(rootType), ValueType(valueType),
    ObjCString(objcString)
{
  auto *componentsBuf = getTrailingObjects<KeyPathPatternComponent>();
  std::uninitialized_copy(components.begin(), components.end(),
                          componentsBuf);
}

ArrayRef<KeyPathPatternComponent>
KeyPathPattern::getComponents() const {
  return {getTrailingObjects<KeyPathPatternComponent>(), NumComponents};
}

void KeyPathPattern::Profile(llvm::FoldingSetNodeID &ID,
                             CanGenericSignature signature,
                             CanType rootType,
                             CanType valueType,
                             ArrayRef<KeyPathPatternComponent> components,
                             StringRef objcString) {
  ID.AddPointer(signature.getPointer());
  ID.AddPointer(rootType.getPointer());
  ID.AddPointer(valueType.getPointer());
  ID.AddString(objcString);
  
  auto profileIndices = [&](ArrayRef<KeyPathPatternComponent::Index> indices) {
    for (auto &index : indices) {
      ID.AddInteger(index.Operand);
      ID.AddPointer(index.FormalType.getPointer());
      ID.AddPointer(index.LoweredType.getOpaqueValue());
      ID.AddPointer(index.Hashable.getOpaqueValue());
    }
  };
  
  for (auto &component : components) {
    ID.AddInteger((unsigned)component.getKind());
    switch (component.getKind()) {
    case KeyPathPatternComponent::Kind::OptionalForce:
    case KeyPathPatternComponent::Kind::OptionalWrap:
    case KeyPathPatternComponent::Kind::OptionalChain:
      break;
      
    case KeyPathPatternComponent::Kind::StoredProperty:
      ID.AddPointer(component.getStoredPropertyDecl());
      break;
            
    case KeyPathPatternComponent::Kind::SettableProperty:
      ID.AddPointer(component.getComputedPropertySetter());
      LLVM_FALLTHROUGH;
    case KeyPathPatternComponent::Kind::GettableProperty:
      ID.AddPointer(component.getComputedPropertyGetter());
      auto id = component.getComputedPropertyId();
      ID.AddInteger(id.getKind());
      switch (id.getKind()) {
      case KeyPathPatternComponent::ComputedPropertyId::DeclRef: {
        auto declRef = id.getDeclRef();
        ID.AddPointer(declRef.loc.getOpaqueValue());
        ID.AddInteger((unsigned)declRef.kind);
        ID.AddInteger(declRef.isCurried);
        ID.AddBoolean(declRef.isCurried);
        ID.AddBoolean(declRef.isForeign);
        ID.AddBoolean(declRef.isDirectReference);
        ID.AddBoolean(declRef.defaultArgIndex);
        break;
      }
      case KeyPathPatternComponent::ComputedPropertyId::Function: {
        ID.AddPointer(id.getFunction());
        break;
      }
      case KeyPathPatternComponent::ComputedPropertyId::Property: {
        ID.AddPointer(id.getProperty());
        break;
      }
      }
      profileIndices(component.getSubscriptIndices());
      ID.AddPointer(component.getExternalDecl());
      component.getExternalSubstitutions().profile(ID);
      break;
    }
  }
}

KeyPathInst *
KeyPathInst::create(SILDebugLocation Loc,
                    KeyPathPattern *Pattern,
                    SubstitutionMap Subs,
                    ArrayRef<SILValue> Args,
                    SILType Ty,
                    SILFunction &F) {
  assert(Args.size() == Pattern->getNumOperands()
         && "number of key path args doesn't match pattern");

  auto totalSize = totalSizeToAlloc<Operand>(Args.size());
  void *mem = F.getModule().allocateInst(totalSize, alignof(KeyPathInst));
  return ::new (mem) KeyPathInst(Loc, Pattern, Subs, Args, Ty);
}

KeyPathInst::KeyPathInst(SILDebugLocation Loc,
                         KeyPathPattern *Pattern,
                         SubstitutionMap Subs,
                         ArrayRef<SILValue> Args,
                         SILType Ty)
  : InstructionBase(Loc, Ty),
    Pattern(Pattern),
    NumOperands(Pattern->getNumOperands()),
    Substitutions(Subs)
{
  auto *operandsBuf = getTrailingObjects<Operand>();
  for (unsigned i = 0; i < Args.size(); ++i) {
    ::new ((void*)&operandsBuf[i]) Operand(this, Args[i]);
  }
  
  // Increment the use of any functions referenced from the keypath pattern.
  for (auto component : Pattern->getComponents()) {
    component.incrementRefCounts();
  }
}

MutableArrayRef<Operand>
KeyPathInst::getAllOperands() {
  return {getTrailingObjects<Operand>(), NumOperands};
}

KeyPathInst::~KeyPathInst() {
  if (!Pattern)
    return;

  // Decrement the use of any functions referenced from the keypath pattern.
  for (auto component : Pattern->getComponents()) {
    component.decrementRefCounts();
  }
  // Destroy operands.
  for (auto &operand : getAllOperands())
    operand.~Operand();
}

KeyPathPattern *KeyPathInst::getPattern() const {
  assert(Pattern && "pattern was reset!");
  return Pattern;
}

void KeyPathInst::dropReferencedPattern() {
  for (auto component : Pattern->getComponents()) {
    component.decrementRefCounts();
  }
  Pattern = nullptr;
}

GenericSpecializationInformation::GenericSpecializationInformation(
    SILFunction *Caller, SILFunction *Parent, SubstitutionMap Subs)
    : Caller(Caller), Parent(Parent), Subs(Subs) {}

const GenericSpecializationInformation *
GenericSpecializationInformation::create(SILFunction *Caller,
                                         SILFunction *Parent,
                                         SubstitutionMap Subs) {
  auto &M = Parent->getModule();
  void *Buf = M.allocate(sizeof(GenericSpecializationInformation),
                           alignof(GenericSpecializationInformation));
  return new (Buf) GenericSpecializationInformation(Caller, Parent, Subs);
}

const GenericSpecializationInformation *
GenericSpecializationInformation::create(SILInstruction *Inst, SILBuilder &B) {
  auto Apply = ApplySite::isa(Inst);
  // Preserve history only for apply instructions for now.
  // NOTE: We may want to preserve history for all instructions in the future,
  // because it may allow us to track their origins.
  assert(Apply);
  auto *F = Inst->getFunction();
  auto &BuilderF = B.getFunction();

  // If cloning inside the same function, don't change the specialization info.
  if (F == &BuilderF) {
    return Apply.getSpecializationInfo();
  }

  // The following lines are used in case of inlining.

  // If a call-site has a history already, simply preserve it.
  if (Apply.getSpecializationInfo())
    return Apply.getSpecializationInfo();

  // If a call-site has no history, use the history of a containing function.
  if (F->isSpecialization())
    return F->getSpecializationInfo();

  return nullptr;
}

static void computeAggregateFirstLevelSubtypeInfo(
    SILModule &M, SILValue Operand, llvm::SmallVectorImpl<SILType> &Types,
    llvm::SmallVectorImpl<ValueOwnershipKind> &OwnershipKinds) {
  SILType OpType = Operand->getType();

  // TODO: Create an iterator for accessing first level projections to eliminate
  // this SmallVector.
  llvm::SmallVector<Projection, 8> Projections;
  Projection::getFirstLevelProjections(OpType, M, Projections);

  auto OpOwnershipKind = Operand.getOwnershipKind();
  for (auto &P : Projections) {
    SILType ProjType = P.getType(OpType, M);
    Types.emplace_back(ProjType);
    OwnershipKinds.emplace_back(
        OpOwnershipKind.getProjectedOwnershipKind(M, ProjType));
  }
}

DestructureStructInst *DestructureStructInst::create(SILModule &M,
                                                     SILDebugLocation Loc,
                                                     SILValue Operand) {
  assert(Operand->getType().getStructOrBoundGenericStruct() &&
         "Expected a struct typed operand?!");

  llvm::SmallVector<SILType, 8> Types;
  llvm::SmallVector<ValueOwnershipKind, 8> OwnershipKinds;
  computeAggregateFirstLevelSubtypeInfo(M, Operand, Types, OwnershipKinds);
  assert(Types.size() == OwnershipKinds.size() &&
         "Expected same number of Types and OwnerKinds");

  unsigned NumElts = Types.size();
  unsigned Size =
      totalSizeToAlloc<MultipleValueInstruction *, DestructureStructResult>(
          1, NumElts);

  void *Buffer = M.allocateInst(Size, alignof(DestructureStructInst));

  return ::new (Buffer)
      DestructureStructInst(M, Loc, Operand, Types, OwnershipKinds);
}

DestructureTupleInst *DestructureTupleInst::create(SILModule &M,
                                                   SILDebugLocation Loc,
                                                   SILValue Operand) {
  assert(Operand->getType().is<TupleType>() &&
         "Expected a tuple typed operand?!");

  llvm::SmallVector<SILType, 8> Types;
  llvm::SmallVector<ValueOwnershipKind, 8> OwnershipKinds;
  computeAggregateFirstLevelSubtypeInfo(M, Operand, Types, OwnershipKinds);
  assert(Types.size() == OwnershipKinds.size() &&
         "Expected same number of Types and OwnerKinds");

  // We add 1 since we store an offset to our
  unsigned NumElts = Types.size();
  unsigned Size =
      totalSizeToAlloc<MultipleValueInstruction *, DestructureTupleResult>(
          1, NumElts);

  void *Buffer = M.allocateInst(Size, alignof(DestructureTupleInst));

  return ::new (Buffer)
      DestructureTupleInst(M, Loc, Operand, Types, OwnershipKinds);
}<|MERGE_RESOLUTION|>--- conflicted
+++ resolved
@@ -312,19 +312,6 @@
   return getLoc().getAsASTNode<VarDecl>();
 }
 
-<<<<<<< HEAD
-void swift::declareWitnessTable(SILModule &Mod,
-                         ProtocolConformanceRef conformanceRef) {
-  if (conformanceRef.isAbstract()) return;
-  auto C = conformanceRef.getConcrete();
-  if (!Mod.lookUpWitnessTable(C, false))
-    Mod.createWitnessTableDeclaration(C,
-        getLinkageForProtocolConformance(C->getRootNormalConformance(),
-                                         NotForDefinition));
-}
-
-=======
->>>>>>> 983e077a
 AllocExistentialBoxInst *AllocExistentialBoxInst::create(
     SILDebugLocation Loc, SILType ExistentialType, CanType ConcreteType,
     ArrayRef<ProtocolConformanceRef> Conformances,
