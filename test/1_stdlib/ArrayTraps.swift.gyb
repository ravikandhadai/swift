--- conflicted
+++ resolved
@@ -150,119 +150,4 @@
   }
 }
 
-<<<<<<< HEAD
-ArrayTraps.test("bounds_with_downcast")
-  .skip(.Custom(
-    { _isFastAssertConfiguration() },
-    reason: "this trap is not guaranteed to happen in -Ounchecked"))
-  .crashOutputMatches(_isDebugAssertConfiguration() ?
-    "fatal error: Index out of range" : "")
-  .code {
-  let ba: [Base] = [ Derived(), Base() ]
-  let da = ba as! [Derived]
-  expectCrashLater()
-  let x = da[2]
-}
-
-var ArraySemanticOptzns = TestSuite("ArraySemanticOptzns")
-
-class BaseClass {
-}
-
-class ElementClass : BaseClass {
-  var val: String
-  init(_ x: String) {
-    val = x
-  }
-}
-
-class ViolateInoutSafetySwitchToObjcBuffer {
-  final var anArray: [ElementClass] = []
-
-  let nsArray = NSArray(
-    objects: ElementClass("a"), ElementClass("b"), ElementClass("c"))
-
-  @inline(never)
-  func accessArrayViaInoutViolation() {
-    anArray = _convertNSArrayToArray(nsArray)
-  }
-
-  @inline(never)
-  func runLoop(inout A: [ElementClass]) {
-    // Simulate what happens if we hoist array properties out of a loop and the
-    // loop calls a function that violates inout safety and overrides the array.
-    let isNativeTypeChecked = A._hoistableIsNativeTypeChecked()
-    for i in 0..<A.length {
-      let t = A._checkSubscript(
-        i, wasNativeTypeChecked: isNativeTypeChecked)
-      _ = A._getElement(
-        i, wasNativeTypeChecked: isNativeTypeChecked, matchingSubscriptCheck: t)
-      accessArrayViaInoutViolation()
-    }
-  }
-
-  @inline(never)
-  func inoutViolation() {
-    anArray = [ ElementClass("1"), ElementClass("2"), ElementClass("3") ]
-    runLoop(&anArray)
-  }
-}
-
-ArraySemanticOptzns.test("inout_rule_violated_isNativeBuffer")
-  .skip(.Custom(
-    { _isFastAssertConfiguration() },
-    reason: "this trap is not guaranteed to happen in -Ounchecked"))  
-  .crashOutputMatches(_isDebugAssertConfiguration() ?
-    "fatal error: inout rules were violated: the array was overwritten" : "")
-  .code {
-  let v = ViolateInoutSafetySwitchToObjcBuffer()
-  expectCrashLater()
-  v.inoutViolation()
-}
-
-class ViolateInoutSafetyNeedElementTypeCheck {
-  final var anArray : [ElementClass] = []
-
-  @inline(never)
-  func accessArrayViaInoutViolation() {
-    // Overwrite the array with one that needs an element type check.
-    let ba: [BaseClass] = [ BaseClass(), BaseClass() ]
-    anArray = ba as! [ElementClass]
-  }
-
-  @inline(never)
-  func runLoop(inout A : [ElementClass]) {
-    // Simulate what happens if we hoist array properties out of a loop and the
-    // loop calls a function that violates inout safety and overrides the array.
-    let isNativeTypeChecked = A._hoistableIsNativeTypeChecked()
-    for i in 0..<A.length {
-      let t = A._checkSubscript(
-        i, wasNativeTypeChecked: isNativeTypeChecked)
-      _ = A._getElement(
-        i, wasNativeTypeChecked: isNativeTypeChecked, matchingSubscriptCheck: t)
-      accessArrayViaInoutViolation()
-    }
-  }
-
-  @inline(never)
-  func inoutViolation() {
-    anArray = [ ElementClass("1"), ElementClass("2"), ElementClass("3")]
-    runLoop(&anArray)
-  }
-}
-
-ArraySemanticOptzns.test("inout_rule_violated_needsElementTypeCheck")
-  .skip(.Custom(
-    { _isFastAssertConfiguration() },
-    reason: "this trap is not guaranteed to happen in -Ounchecked"))  
-  .crashOutputMatches(_isDebugAssertConfiguration() ?
-    "fatal error: inout rules were violated: the array was overwritten" : "")
-  .code {
-  let v = ViolateInoutSafetyNeedElementTypeCheck()
-  expectCrashLater()
-  v.inoutViolation()
-}
-
-=======
->>>>>>> b58522b8
 runAllTests()
