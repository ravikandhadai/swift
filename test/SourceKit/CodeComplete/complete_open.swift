--- conflicted
+++ resolved
@@ -11,11 +11,7 @@
 
 // RUN: %sourcekitd-test -req=complete.open -pos=8:5 %s -- %s | FileCheck %s
 // CHECK: key.results: [
-<<<<<<< HEAD
-// CHECK:   key.name: "advanced
-=======
 // CHECK:   key.name: "advancedFeatures
->>>>>>> b480ab1f
 // ...
 // CHECK:   key.name: "bigPower"
 // CHECK: ],
@@ -27,26 +23,15 @@
 // RUN:   == -req=complete.open -pos=8:5 %s -- %s \
 // RUN:   == -req=complete.close -pos=8:5 %s -- %s > %t.close
 // RUN: FileCheck -check-prefix=CLOSE %s < %t.close
-<<<<<<< HEAD
-// CLOSE:   key.name: "advanced
-// CLOSE:   key.name: "advanced
-=======
 // CLOSE:   key.name: "advancedFeatures
 // CLOSE:   key.name: "advancedFeatures
->>>>>>> b480ab1f
 
 // RUN: %sourcekitd-test -req=complete.open -pos=8:5 %s -- %s \
 // RUN:   == -req=complete.open -pos=7:1 %s -- %s > %t.open2diff
 // RUN: FileCheck -check-prefix=OPEN2DIFF %s < %t.open2diff
-<<<<<<< HEAD
-// OPEN2DIFF: key.name: "advanced
-// OPEN2DIFF: key.name: "foo()
-// OPEN2DIFF-NOT: key.name: "advanced
-=======
 // OPEN2DIFF: key.name: "advancedFeatures
 // OPEN2DIFF: key.name: "foo()
 // OPEN2DIFF-NOT: key.name: "advancedFeatures
->>>>>>> b480ab1f
 
 // RUN: not %sourcekitd-test -req=complete.open -pos=8:5 %s -- %s \
 // RUN:   == -req=complete.open -pos=8:5 %s -- %s 2> %t.open2
